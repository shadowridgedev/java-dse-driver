--- conflicted
+++ resolved
@@ -16,13 +16,8 @@
     </parent>
 
     <groupId>com.datastax.cassandra</groupId>
-<<<<<<< HEAD
     <artifactId>dse-parent</artifactId>
     <version>1.2.0-eap4-SNAPSHOT</version>
-=======
-    <artifactId>cassandra-driver-parent</artifactId>
-    <version>3.1.4-SNAPSHOT</version>
->>>>>>> af5a17c0
     <packaging>pom</packaging>
     <name>DataStax Enterprise Java Driver</name>
     <url>https://github.com/datastax/java-driver-dse</url>
@@ -40,12 +35,8 @@
 
     <properties>
         <project.build.sourceEncoding>UTF-8</project.build.sourceEncoding>
-<<<<<<< HEAD
         <cassandra.version>5.0.3</cassandra.version>
         <dse>true</dse>
-=======
-        <cassandra.version>3.6</cassandra.version>
->>>>>>> af5a17c0
         <java.version>1.6</java.version>
         <log4j.version>1.2.17</log4j.version>
         <slf4j-log4j12.version>1.7.6</slf4j-log4j12.version>
@@ -62,12 +53,9 @@
         <jsr353-ri.version>1.0.4</jsr353-ri.version>
         <jnr-ffi.version>2.0.7</jnr-ffi.version>
         <jnr-posix.version>3.0.27</jnr-posix.version>
-<<<<<<< HEAD
         <!-- java-dse-graph module -->
         <tinkerpop.version>3.2.3</tinkerpop.version>
 
-=======
->>>>>>> af5a17c0
         <!-- test dependency versions -->
         <testng.version>6.8.8</testng.version>
         <assertj.version>1.7.0</assertj.version>
@@ -311,39 +299,6 @@
                     <!-- do NOT specify arguments tag here as it would override the arguments tag in this plugin's definition in the parent POM -->
                 </configuration>
             </plugin>
-<<<<<<< HEAD
-=======
-            <plugin>
-                <groupId>org.codehaus.mojo</groupId>
-                <artifactId>clirr-maven-plugin</artifactId>
-                <version>2.7</version>
-                <executions>
-                    <execution>
-                        <phase>compile</phase>
-                        <goals>
-                            <goal>check</goal>
-                        </goals>
-                    </execution>
-                </executions>
-                <configuration>
-                    <comparisonVersion>3.1.2</comparisonVersion>
-                    <ignoredDifferencesFile>../clirr-ignores.xml</ignoredDifferencesFile>
-                </configuration>
-                <!--
-                Workaround to make clirr plugin work with Java 8.
-                The bug is actually in the BCEL library,
-                see https://issues.apache.org/jira/browse/BCEL-173.
-                See also https://github.com/RichardWarburton/lambda-behave/issues/31#issuecomment-86052095
-                -->
-                <dependencies>
-                    <dependency>
-                        <groupId>com.google.code.findbugs</groupId>
-                        <artifactId>bcel-findbugs</artifactId>
-                        <version>6.0</version>
-                    </dependency>
-                </dependencies>
-            </plugin>
->>>>>>> af5a17c0
             <!--
             To update license headers run:
             mvn license:format
