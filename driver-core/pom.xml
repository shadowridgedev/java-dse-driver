--- conflicted
+++ resolved
@@ -9,15 +9,9 @@
 <project xmlns="http://maven.apache.org/POM/4.0.0" xmlns:xsi="http://www.w3.org/2001/XMLSchema-instance" xsi:schemaLocation="http://maven.apache.org/POM/4.0.0 http://maven.apache.org/maven-v4_0_0.xsd">
     <modelVersion>4.0.0</modelVersion>
     <parent>
-<<<<<<< HEAD
         <groupId>com.datastax.dse</groupId>
         <artifactId>dse-java-driver-parent</artifactId>
         <version>1.2.3-SNAPSHOT</version>
-=======
-        <groupId>com.datastax.cassandra</groupId>
-        <artifactId>cassandra-driver-parent</artifactId>
-        <version>3.2.1-SNAPSHOT</version>
->>>>>>> cc6ec29e
     </parent>
     <artifactId>dse-java-driver-core</artifactId>
     <packaging>bundle</packaging>
@@ -625,6 +619,7 @@
                                 <include>**/ExtendedPeerCheckDisabledTest.java</include>
                                 <include>**/UUIDsPID*.java</include>
                                 <include>**/FrameLengthTest.java</include>
+                                <include>**/HeapCompressionTest.java</include>
                             </includes>
                         </configuration>
                     </plugin>
