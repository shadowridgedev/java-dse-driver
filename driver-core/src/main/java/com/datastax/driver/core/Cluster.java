--- conflicted
+++ resolved
@@ -784,38 +784,6 @@
         }
 
         /**
-         * Adds a contact point - or many if it host resolves to multiple <code>InetAddress</code>s (A records).
-         * <p>
-         *
-         * If the host name points to a dns records with multiple a-records, all InetAddresses
-         * returned will be used. Make sure that all resulting <code>InetAddress</code>s returned
-         * points to the same cluster and datacenter.
-         * <p>
-         * See {@link Builder#addContactPoint} for more details on contact
-         * points and thrown exceptions
-         *
-         * @param address address of the nodes to look up InetAddresses from to add as contact points.
-         * @return this Builder.
-         *
-         *
-         * @see Builder#addContactPoint
-         */
-        public Builder addContactPoints(String address) {
-            // We explicitely check for nulls because InetAdress.getByName() will happily
-            // accept it and use localhost (while a null here almost likely mean a user error,
-            // not "connect to localhost")
-            if (address == null)
-                throw new NullPointerException();
-
-            try {
-                addContactPoints(InetAddress.getAllByName(address));
-            } catch (UnknownHostException e) {
-                throw new IllegalArgumentException(e.getMessage());
-            }
-            return this;
-        }
-
-        /**
          * Adds contact points.
          * <p>
          * See {@link Builder#addContactPoint} for more details on contact
@@ -1148,25 +1116,14 @@
          */
         @Override
         public Configuration getConfiguration() {
-<<<<<<< HEAD
-            Policies policies = new Policies(
-                loadBalancingPolicy == null ? Policies.defaultLoadBalancingPolicy() : loadBalancingPolicy,
-                Objects.firstNonNull(reconnectionPolicy, Policies.defaultReconnectionPolicy()),
-                Objects.firstNonNull(retryPolicy, Policies.defaultRetryPolicy()),
-                Objects.firstNonNull(addressTranslator, Policies.defaultAddressTranslator()),
-                Objects.firstNonNull(timestampGenerator, Policies.defaultTimestampGenerator()),
-                Objects.firstNonNull(speculativeExecutionPolicy, Policies.defaultSpeculativeExecutionPolicy())
-            );
-=======
             Policies policies = Policies.builder()
                 .withLoadBalancingPolicy(loadBalancingPolicy)
                 .withReconnectionPolicy(reconnectionPolicy)
                 .withRetryPolicy(retryPolicy)
-                .withAddressTranslater(addressTranslater)
+                .withAddressTranslator(addressTranslator)
                 .withTimestampGenerator(timestampGenerator)
                 .withSpeculativeExecutionPolicy(speculativeExecutionPolicy)
                 .build();
->>>>>>> a1d4737c
             return new Configuration(policies,
                                      new ProtocolOptions(port, protocolVersion, maxSchemaAgreementWaitSeconds, sslOptions, authProvider).setCompression(compression),
                                      poolingOptions == null ? new PoolingOptions() : poolingOptions,
@@ -1329,7 +1286,6 @@
                 // Now that the control connection is ready, we have all the information we need about the nodes (datacenter,
                 // rack...) to initialize the load balancing policy
                 loadBalancingPolicy().init(Cluster.this, contactPointHosts);
-<<<<<<< HEAD
 
                 speculativeExecutionPolicy().init(Cluster.this);
                 configuration.getPolicies().getRetryPolicy().init(Cluster.this);
@@ -1340,9 +1296,6 @@
                 for (Host.StateListener listener : listeners)
                     listener.onRegister(Cluster.this);
 
-=======
-                speculativeRetryPolicy().init(Cluster.this);
->>>>>>> a1d4737c
                 for (Host host : downContactPointHosts) {
                     loadBalancingPolicy().onDown(host);
                     for (Host.StateListener listener : listeners)
@@ -1465,7 +1418,6 @@
                 if (metrics != null)
                     metrics.shutdown();
 
-<<<<<<< HEAD
                 loadBalancingPolicy().close();
                 speculativeExecutionPolicy().close();
                 configuration.getPolicies().getRetryPolicy().close();
@@ -1475,18 +1427,6 @@
                     tracker.onUnregister(Cluster.this);
                 for (Host.StateListener listener : listeners)
                     listener.onUnregister(Cluster.this);
-=======
-                // And the load balancing policy
-                LoadBalancingPolicy loadBalancingPolicy = loadBalancingPolicy();
-                if (loadBalancingPolicy instanceof CloseableLoadBalancingPolicy)
-                    ((CloseableLoadBalancingPolicy)loadBalancingPolicy).close();
-
-                speculativeRetryPolicy().close();
-
-                AddressTranslater translater = configuration.getPolicies().getAddressTranslater();
-                if (translater instanceof CloseableAddressTranslater)
-                    ((CloseableAddressTranslater)translater).close();
->>>>>>> a1d4737c
 
                 // Then we shutdown all connections
                 List<CloseFuture> futures = new ArrayList<CloseFuture>(sessions.size() + 1);
