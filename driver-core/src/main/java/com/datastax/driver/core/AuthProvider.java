--- conflicted
+++ resolved
@@ -34,12 +34,8 @@
      * This is only useful as a placeholder when no authentication is to be used.
      */
     public static final AuthProvider NONE = new AuthProvider() {
-<<<<<<< HEAD
+        @Override
         public Authenticator newAuthenticator(InetSocketAddress host, String authenticator) {
-=======
-        @Override
-        public Authenticator newAuthenticator(InetSocketAddress host) {
->>>>>>> c776e9c4
             throw new AuthenticationException(host,
                     String.format("Host %s requires authentication, but no authenticator found in Cluster configuration", host));
         }
