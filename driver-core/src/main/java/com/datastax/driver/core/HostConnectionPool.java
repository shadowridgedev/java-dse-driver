--- conflicted
+++ resolved
@@ -26,11 +26,8 @@
 import java.util.concurrent.locks.Lock;
 import java.util.concurrent.locks.ReentrantLock;
 
-<<<<<<< HEAD
 import com.google.common.annotations.VisibleForTesting;
-=======
 import com.google.common.base.Throwables;
->>>>>>> dc32a6db
 import com.google.common.collect.Lists;
 import com.google.common.util.concurrent.*;
 import org.slf4j.Logger;
@@ -107,15 +104,11 @@
      *                         reuse as part of this pool. Might be null or already used by another
      *                         pool.
      */
-<<<<<<< HEAD
     ListenableFuture<Void> initAsync(Connection reusedConnection) {
-=======
-    public ListenableFuture<Void> initAsync(Connection reusedConnection) {
         String keyspace = manager.poolsState.keyspace;
 
         Executor initExecutor = manager.cluster.manager.configuration.getPoolingOptions().getInitializationExecutor();
 
->>>>>>> dc32a6db
         // Create initial core connections
         final int coreSize = options().getCoreConnectionsPerHost(hostDistance);
         final List<Connection> connections = Lists.newArrayListWithCapacity(coreSize);
@@ -553,21 +546,11 @@
     public void onConnectionDefunct(final Connection connection) {
         if (connection.state.compareAndSet(OPEN, GONE))
             open.decrementAndGet();
-<<<<<<< HEAD
-        if (connections.remove(connection))
-            manager.blockingExecutor().submit(new Runnable() {
-                @Override
-                public void run() {
-                    addConnectionIfUnderMaximum();
-                }
-            });
-=======
         connections.remove(connection);
 
         // Don't try to replace the connection now. Connection.defunct already signaled the failure,
         // and either the host will be marked DOWN (which destroys all pools), or we want to prevent
         // new connections for some time
->>>>>>> dc32a6db
     }
 
     void cleanupIdleConnections(long now) {
