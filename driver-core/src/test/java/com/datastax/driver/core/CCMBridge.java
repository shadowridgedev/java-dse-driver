/*
 *      Copyright (C) 2012-2016 DataStax Inc.
 *
 *      This software can be used solely with DataStax Enterprise. Please consult the license at
 *      http://www.datastax.com/terms/datastax-dse-driver-license-terms
 */
package com.datastax.driver.core;

import com.google.common.base.Joiner;
import com.google.common.base.Throwables;
import com.google.common.collect.ImmutableMap;
import com.google.common.collect.ImmutableSet;
import com.google.common.collect.Maps;
import com.google.common.io.ByteStreams;
import com.google.common.io.Closer;
import com.google.common.io.Files;
import org.apache.commons.exec.*;
import org.slf4j.Logger;
import org.slf4j.LoggerFactory;

import java.io.*;
import java.net.InetSocketAddress;
import java.util.*;
import java.util.concurrent.TimeUnit;
import java.util.regex.Matcher;
import java.util.regex.Pattern;

import static com.datastax.driver.core.TestUtils.*;

public class CCMBridge implements CCMAccess {

    private static final Logger logger = LoggerFactory.getLogger(CCMBridge.class);

    private static final VersionNumber GLOBAL_CASSANDRA_VERSION_NUMBER;

    private static final VersionNumber GLOBAL_DSE_VERSION_NUMBER;

    private static final Set<String> CASSANDRA_INSTALL_ARGS;

    public static final String DEFAULT_CLIENT_TRUSTSTORE_PASSWORD = "cassandra1sfun";
    public static final String DEFAULT_CLIENT_TRUSTSTORE_PATH = "/client.truststore";

    public static final File DEFAULT_CLIENT_TRUSTSTORE_FILE = createTempStore(DEFAULT_CLIENT_TRUSTSTORE_PATH);

    public static final String DEFAULT_CLIENT_KEYSTORE_PASSWORD = "cassandra1sfun";
    public static final String DEFAULT_CLIENT_KEYSTORE_PATH = "/client.keystore";

    public static final File DEFAULT_CLIENT_KEYSTORE_FILE = createTempStore(DEFAULT_CLIENT_KEYSTORE_PATH);

    // Contain the same keypair as the client keystore, but in format usable by OpenSSL
    public static final File DEFAULT_CLIENT_PRIVATE_KEY_FILE = createTempStore("/client.key");
    public static final File DEFAULT_CLIENT_CERT_CHAIN_FILE = createTempStore("/client.crt");

    public static final String DEFAULT_SERVER_TRUSTSTORE_PASSWORD = "cassandra1sfun";
    public static final String DEFAULT_SERVER_TRUSTSTORE_PATH = "/server.truststore";

    private static final File DEFAULT_SERVER_TRUSTSTORE_FILE = createTempStore(DEFAULT_SERVER_TRUSTSTORE_PATH);

    public static final String DEFAULT_SERVER_KEYSTORE_PASSWORD = "cassandra1sfun";
    public static final String DEFAULT_SERVER_KEYSTORE_PATH = "/server.keystore";

    private static final File DEFAULT_SERVER_KEYSTORE_FILE = createTempStore(DEFAULT_SERVER_KEYSTORE_PATH);

    /**
     * The environment variables to use when invoking CCM.  Inherits the current processes environment, but will also
     * prepend to the PATH variable the value of the 'ccm.path' property and set JAVA_HOME variable to the
     * 'ccm.java.home' variable.
     * <p/>
     * At times it is necessary to use a separate java install for CCM then what is being used for running tests.
     * For example, if you want to run tests with JDK 6 but against Cassandra 2.0, which requires JDK 7.
     */
    private static final Map<String, String> ENVIRONMENT_MAP;

    /**
     * A mapping of full DSE versions to their C* counterpart.  This is not meant to be comprehensive.
     * If C* version cannot be derived, the method makes a 'best guess'.
     */
    private static final Map<String, String> dseToCassandraVersions = ImmutableMap.<String, String>builder()
            .put("5.1.0", "3.10")
            .put("5.0.4", "3.0.10")
            .put("5.0.3", "3.0.9")
            .put("5.0.2", "3.0.8")
            .put("5.0.1", "3.0.7")
            .put("5.0", "3.0.7")
            .put("4.8.11", "2.1.17")
            .put("4.8.10", "2.1.15")
            .put("4.8.9", "2.1.15")
            .put("4.8.8", "2.1.14")
            .put("4.8.7", "2.1.14")
            .put("4.8.6", "2.1.13")
            .put("4.8.5", "2.1.13")
            .put("4.8.4", "2.1.12")
            .put("4.8.3", "2.1.11")
            .put("4.8.2", "2.1.11")
            .put("4.8.1", "2.1.11")
            .put("4.8", "2.1.9")
            .put("4.7.9", "2.1.15")
            .put("4.7.8", "2.1.13")
            .put("4.7.7", "2.1.12")
            .put("4.7.6", "2.1.11")
            .put("4.7.5", "2.1.11")
            .put("4.7.4", "2.1.11")
            .put("4.7.3", "2.1.8")
            .put("4.7.2", "2.1.8")
            .put("4.7.1", "2.1.5")
            .put("4.6.11", "2.0.16")
            .put("4.6.10", "2.0.16")
            .put("4.6.9", "2.0.16")
            .put("4.6.8", "2.0.16")
            .put("4.6.7", "2.0.14")
            .put("4.6.6", "2.0.14")
            .put("4.6.5", "2.0.14")
            .put("4.6.4", "2.0.14")
            .put("4.6.3", "2.0.12")
            .put("4.6.2", "2.0.12")
            .put("4.6.1", "2.0.12")
            .put("4.6", "2.0.11")
            .put("4.5.9", "2.0.16")
            .put("4.5.8", "2.0.14")
            .put("4.5.7", "2.0.12")
            .put("4.5.6", "2.0.12")
            .put("4.5.5", "2.0.12")
            .put("4.5.4", "2.0.11")
            .put("4.5.3", "2.0.11")
            .put("4.5.2", "2.0.10")
            .put("4.5.1", "2.0.8")
            .put("4.5", "2.0.8")
            .put("4.0", "2.0")
            .put("3.2", "1.2")
            .put("3.1", "1.2")
            .build();

    /**
     * The command to use to launch CCM
     */
    private static final String CCM_COMMAND;

    static {
        String inputCassandraVersion = System.getProperty("cassandra.version");
        String installDirectory = System.getProperty("cassandra.directory");
        String branch = System.getProperty("cassandra.branch");

        String dseProperty = System.getProperty("dse");
        // If -Ddse, if the value is empty interpret it as enabled,
        // otherwise if there is a value, parse as boolean.
        boolean isDse = dseProperty != null && (dseProperty.isEmpty() || Boolean.parseBoolean(dseProperty));

        ImmutableSet.Builder<String> installArgs = ImmutableSet.builder();
        if (installDirectory != null && !installDirectory.trim().isEmpty()) {
            installArgs.add("--install-dir=" + new File(installDirectory).getAbsolutePath());
        } else if (branch != null && !branch.trim().isEmpty()) {
            installArgs.add("-v git:" + branch.trim().replaceAll("\"", ""));
        } else {
            installArgs.add("-v " + inputCassandraVersion);
        }

        if (isDse) {
            installArgs.add("--dse");
        }

        CASSANDRA_INSTALL_ARGS = installArgs.build();

        // Inherit the current environment.
        Map<String, String> envMap = Maps.newHashMap(new ProcessBuilder().environment());
        // If ccm.path is set, override the PATH variable with it.
        String ccmPath = System.getProperty("ccm.path");
        if (ccmPath != null) {
            String existingPath = envMap.get("PATH");
            if (existingPath == null) {
                existingPath = "";
            }
            envMap.put("PATH", ccmPath + File.pathSeparator + existingPath);
        }

        if (isWindows()) {
            CCM_COMMAND = "powershell.exe -ExecutionPolicy Unrestricted ccm.py";
        } else {
            CCM_COMMAND = "ccm";
        }

        // If ccm.java.home is set, override the JAVA_HOME variable with it.
        String ccmJavaHome = System.getProperty("ccm.java.home");
        if (ccmJavaHome != null) {
            envMap.put("JAVA_HOME", ccmJavaHome);
        }
        ENVIRONMENT_MAP = ImmutableMap.copyOf(envMap);

        if (isDse) {
            GLOBAL_DSE_VERSION_NUMBER = VersionNumber.parse(inputCassandraVersion);
            GLOBAL_CASSANDRA_VERSION_NUMBER = CCMBridge.getCassandraVersion(GLOBAL_DSE_VERSION_NUMBER);
            logger.info("Tests requiring CCM will by default use DSE version {} (C* {}, install arguments: {})",
                    GLOBAL_DSE_VERSION_NUMBER, GLOBAL_CASSANDRA_VERSION_NUMBER, CASSANDRA_INSTALL_ARGS);
        } else {
            GLOBAL_CASSANDRA_VERSION_NUMBER = VersionNumber.parse(inputCassandraVersion);
            GLOBAL_DSE_VERSION_NUMBER = null;
            logger.info("Tests requiring CCM will by default use Cassandra version {} (install arguments: {})",
                    GLOBAL_CASSANDRA_VERSION_NUMBER, CASSANDRA_INSTALL_ARGS);
        }
    }

    /**
     * @return {@link VersionNumber} configured for Cassandra based on system properties.
     */
    public static VersionNumber getGlobalCassandraVersion() {
        return GLOBAL_CASSANDRA_VERSION_NUMBER;
    }

    /**
     * @return {@link VersionNumber} configured for DSE based on system properties.
     */
    public static VersionNumber getGlobalDSEVersion() {
        return GLOBAL_DSE_VERSION_NUMBER;
    }

    /**
     * @return The mapped cassandra version to the given dseVersion.
     * If the DSE version can't be derived the following logic is used:
     * <ol>
     * <li>If <= 3.X, use C* 1.2</li>
     * <li>If 4.X, use 2.1 for >= 4.7, 2.0 otherwise.</li>
     * <li>Otherwise 3.0</li>
     * </ol>
     */
    public static VersionNumber getCassandraVersion(VersionNumber dseVersion) {
        String cassandraVersion = dseToCassandraVersions.get(dseVersion.toString());
        if (cassandraVersion != null) {
            return VersionNumber.parse(cassandraVersion);
        } else if (dseVersion.getMajor() <= 3) {
            return VersionNumber.parse("1.2");
        } else if (dseVersion.getMajor() == 4) {
            if (dseVersion.getMinor() >= 7) {
                return VersionNumber.parse("2.1");
            } else {
                return VersionNumber.parse("2.0");
            }
        } else {
            // Fallback on 3.0 by default.
            return VersionNumber.parse("3.0");
        }
    }

    /**
     * Checks if the operating system is a Windows one
     *
     * @return <code>true</code> if the operating system is a Windows one, <code>false</code> otherwise.
     */
    public static boolean isWindows() {

        String osName = System.getProperty("os.name");
        return osName != null && osName.startsWith("Windows");
    }

    private final String clusterName;

    private final VersionNumber cassandraVersion;

    private final VersionNumber dseVersion;

    private final int storagePort;

    private final int thriftPort;

    private final int binaryPort;

    private final File ccmDir;

    private final boolean isDSE;

    private final String jvmArgs;

    private boolean keepLogs = false;

    private boolean started = false;

    private boolean closed = false;

    private final int[] nodes;

    private CCMBridge(String clusterName, VersionNumber cassandraVersion, VersionNumber dseVersion,
                      int storagePort, int thriftPort, int binaryPort, String jvmArgs, int[] nodes) {
        this.clusterName = clusterName;
        this.cassandraVersion = cassandraVersion;
        this.dseVersion = dseVersion;
        this.storagePort = storagePort;
        this.thriftPort = thriftPort;
        this.binaryPort = binaryPort;
        this.isDSE = dseVersion != null;
        this.jvmArgs = jvmArgs;
        this.nodes = nodes;
        this.ccmDir = Files.createTempDir();
    }

<<<<<<< HEAD
    /**
     * @return The mapped cassandra version to the given dseVersion.
     * If the DSE version can't be derived the following logic is used:
     * <ol>
     * <li>If <= 3.X, use C* 1.2</li>
     * <li>If 4.X, use 2.1 for >= 4.7, 2.0 otherwise.</li>
     * <li>Otherwise 3.0</li>
     * </ol>
     */
    public static String getCassandraVersion(String dseVersion) {
        String cassandraVersion = dseToCassandraVersions.get(dseVersion);
        if (cassandraVersion != null) {
            return cassandraVersion;
        } else if (dseVersion.startsWith("3.") || dseVersion.compareTo("3") <= 0) {
            return "1.2";
        } else if (dseVersion.startsWith("4.")) {
            if (dseVersion.compareTo("4.7") >= 0) {
                return "2.1";
            } else {
                return "2.0";
            }
        } else {
            // Fallback on 3.0 by default.
            return "3.0";
        }
    }

    /**
     * @return The configured cassandra version.  If -Ddse=true was used, this value is derived from the
     * DSE version provided.  If the DSE version can't be derived the following logic is used:
     * <ol>
     * <li>If <= 3.X, use C* 1.2</li>
     * <li>If 4.X, use 2.1 for >= 4.7, 2.0 otherwise.</li>
     * <li>Otherwise 3.0</li>
     * </ol>
     */
    public static String getCassandraVersion() {
        if (isDSE()) {
            return getCassandraVersion(CASSANDRA_VERSION);
        } else {
            return CASSANDRA_VERSION;
        }
    }

    /**
     * @return {@link VersionNumber} representation of {@link CCMBridge#getCassandraVersion()}
     */
    public static VersionNumber getCassandraVersionNumber() {
        return VersionNumber.parse(getCassandraVersion());
    }

    /**
     * @param compareVersion The given version to compare with.
     * @return Whether or not the configured cassandra version is greater than or equal to the given version.
     */
    public static boolean isCassandraVersionAtLeast(String compareVersion) {
        return getCassandraVersionNumber().compareTo(VersionNumber.parse(compareVersion)) >= 0;
    }

    /**
     * @return The configured DSE version if '-Ddse=true' specified, otherwise null.
     */
    public static String getDSEVersion() {
        if (isDSE()) {
            return CASSANDRA_VERSION;
        } else {
            return null;
        }
    }

    /**
     * @return {@link VersionNumber} representation of {@link CCMBridge#getDSEVersion()}
     */
    public static VersionNumber getDSEVersionNumber() {
        return VersionNumber.parse(getDSEVersion());
    }

    /**
     * @param compareVersion The given version to compare with.
     * @return Whether or not the configured dse version is greater than or equal to the given version.
     */
    public static boolean isDSEVersionAtLeast(String compareVersion) {
        VersionNumber dseVersion = getDSEVersionNumber();
        return dseVersion != null && dseVersion.compareTo(VersionNumber.parse(compareVersion)) >= 0;
    }

    /**
     * @return Whether or not DSE was configured via '-Ddse=true'.
     */
    public static boolean isDSE() {
        return IS_DSE;
    }

    /**
     * @return The install arguments to pass to CCM when creating the cluster.
     */
    public static Set<String> getInstallArguments() {
        return CASSANDRA_INSTALL_ARGS;
    }

=======
>>>>>>> a13c5d5f
    public static Builder builder() {
        return new Builder();
    }

    @Override
    public String getClusterName() {
        return clusterName;
    }

    @Override
    public InetSocketAddress addressOfNode(int n) {
        return new InetSocketAddress(TestUtils.ipOfNode(n), binaryPort);
    }

    @Override
    public VersionNumber getCassandraVersion() {
        return cassandraVersion;
    }

    @Override
    public VersionNumber getDSEVersion() {
        return dseVersion;
    }

    @Override
    public File getCcmDir() {
        return ccmDir;
    }

    @Override
    public File getClusterDir() {
        return new File(ccmDir, clusterName);
    }

    @Override
    public File getNodeDir(int n) {
        return new File(getClusterDir(), "node" + n);
    }

    @Override
    public File getNodeConfDir(int n) {
        return new File(getNodeDir(n), "conf");
    }

    @Override
    public int getStoragePort() {
        return storagePort;
    }

    @Override
    public int getThriftPort() {
        return thriftPort;
    }

    @Override
    public int getBinaryPort() {
        return binaryPort;
    }

    @Override
    public void setKeepLogs(boolean keepLogs) {
        this.keepLogs = keepLogs;
    }

    @Override
    public synchronized void close() {
        if (closed)
            return;
        logger.debug("Closing: {}", this);
        if (keepLogs) {
            executeNoFail(new Runnable() {
                @Override
                public void run() {
                    stop();
                }
            }, false);
            logger.info("Error during tests, kept C* logs in " + getCcmDir());
        } else {
            executeNoFail(new Runnable() {
                @Override
                public void run() {
                    remove();
                }
            }, false);
            executeNoFail(new Runnable() {
                @Override
                public void run() {
                    org.assertj.core.util.Files.delete(getCcmDir());
                }
            }, false);
        }
        closed = true;
        logger.debug("Closed: {}", this);
    }

    /**
     * Based on C* version, return the wait arguments.
     *
     * @return For C* 1.x, --wait-other-notice otherwise --no-wait
     */
    private String getStartWaitArguments() {
        // make a small exception for C* 1.2 as it has a bug where it starts listening on the binary
        // interface slightly before it joins the cluster.
        if (this.cassandraVersion.getMajor() == 1) {
            return " --wait-other-notice";
        } else {
            return " --no-wait";
        }
    }

    @Override
    public synchronized void start() {
        if (started)
            return;
        if (logger.isDebugEnabled())
            logger.debug("Starting: {} - free memory: {} MB", this, TestUtils.getFreeMemoryMB());
        try {
            String cmd = CCM_COMMAND + " start " + jvmArgs + getStartWaitArguments();
            if (isWindows() && this.cassandraVersion.compareTo(VersionNumber.parse("2.2.4")) >= 0) {
                cmd += " --quiet-windows";
            }
            execute(cmd);

            // Wait for binary interface on each node.
            int n = 1;
            for (int dc = 1; dc <= nodes.length; dc++) {
                int nodesInDc = nodes[dc - 1];
                for (int i = 0; i < nodesInDc; i++) {
                    InetSocketAddress addr = new InetSocketAddress(ipOfNode(n), binaryPort);
                    logger.debug("Waiting for binary protocol to show up for {}", addr);
                    TestUtils.waitUntilPortIsUp(addr);
                    n++;
                }
            }
        } catch (CCMException e) {
            logger.error("Could not start " + this, e);
            logger.error("CCM output:\n{}", e.getOut());
            setKeepLogs(true);
            String errors = checkForErrors();
            if (errors != null)
                logger.error("CCM check errors:\n{}", errors);
            throw e;
        }
        if (logger.isDebugEnabled())
            logger.debug("Started: {} - Free memory: {} MB", this, TestUtils.getFreeMemoryMB());
        started = true;
    }

    @Override
    public synchronized void stop() {
        if (closed)
            return;
        if (logger.isDebugEnabled())
            logger.debug("Stopping: {} - free memory: {} MB", this, TestUtils.getFreeMemoryMB());
        execute(CCM_COMMAND + " stop");
        if (logger.isDebugEnabled())
            logger.debug("Stopped: {} - free memory: {} MB", this, TestUtils.getFreeMemoryMB());
        closed = true;
    }

    @Override
    public synchronized void forceStop() {
        if (closed)
            return;
        logger.debug("Force stopping: {}", this);
        execute(CCM_COMMAND + " stop --not-gently");
        closed = true;
    }

    @Override
    public synchronized void remove() {
        stop();
        logger.debug("Removing: {}", this);
        execute(CCM_COMMAND + " remove");
    }

    @Override
    public String checkForErrors() {
        logger.debug("Checking for errors in: {}", this);
        try {
            return execute(CCM_COMMAND + " checklogerror");
        } catch (CCMException e) {
            logger.warn("Check for errors failed");
            return null;
        }
    }

    @Override
    public void start(int n) {
        logger.debug(String.format("Starting: node %s (%s%s:%s) in %s", n, TestUtils.IP_PREFIX, n, binaryPort, this));
        try {
            String cmd = CCM_COMMAND + " node%d start " + jvmArgs + getStartWaitArguments();
            if (isWindows() && this.cassandraVersion.compareTo(VersionNumber.parse("2.2.4")) >= 0) {
                cmd += " --quiet-windows";
            }
            execute(cmd, n);
            // Wait for binary interface
            InetSocketAddress addr = new InetSocketAddress(ipOfNode(n), binaryPort);
            logger.debug("Waiting for binary protocol to show up for {}", addr);
            TestUtils.waitUntilPortIsUp(addr);
        } catch (CCMException e) {
            logger.error(String.format("Could not start node %s in %s", n, this), e);
            logger.error("CCM output:\n{}", e.getOut());
            setKeepLogs(true);
            String errors = checkForErrors();
            if (errors != null)
                logger.error("CCM check errors:\n{}", errors);
            throw e;
        }
    }

    @Override
    public void stop(int n) {
        logger.debug(String.format("Stopping: node %s (%s%s:%s) in %s", n, TestUtils.IP_PREFIX, n, binaryPort, this));
        execute(CCM_COMMAND + " node%d stop", n);
    }

    @Override
    public void forceStop(int n) {
        logger.debug(String.format("Force stopping: node %s (%s%s:%s) in %s", n, TestUtils.IP_PREFIX, n, binaryPort, this));
        execute(CCM_COMMAND + " node%d stop --not-gently", n);
    }

    @Override
    public void remove(int n) {
        logger.debug(String.format("Removing: node %s (%s%s:%s) from %s", n, TestUtils.IP_PREFIX, n, binaryPort, this));
        execute(CCM_COMMAND + " node%d remove", n);
    }

    @Override
    public void add(int n) {
        add(1, n);
    }

    @Override
    public void add(int dc, int n) {
        logger.debug(String.format("Adding: node %s (%s%s:%s) to %s", n, TestUtils.IP_PREFIX, n, binaryPort, this));
        String thriftItf = TestUtils.ipOfNode(n) + ":" + thriftPort;
        String storageItf = TestUtils.ipOfNode(n) + ":" + storagePort;
        String binaryItf = TestUtils.ipOfNode(n) + ":" + binaryPort;
        String remoteLogItf = TestUtils.ipOfNode(n) + ":" + TestUtils.findAvailablePort();
        execute(CCM_COMMAND + " add node%d -d dc%s -i %s%d -t %s -l %s --binary-itf %s -j %d -r %s -s -b" + (isDSE ? " --dse" : ""),
                n, dc, TestUtils.IP_PREFIX, n, thriftItf, storageItf, binaryItf, TestUtils.findAvailablePort(), remoteLogItf);
    }

    @Override
    public void decommission(int n) {
        logger.debug(String.format("Decommissioning: node %s (%s%s:%s) from %s", n, TestUtils.IP_PREFIX, n, binaryPort, this));
        // Special case for C* 3.12+, DSE 5.1+, force decommission (see CASSANDRA-12510)
        String cmd = CCM_COMMAND + " node%d decommission";
<<<<<<< HEAD
        if ((!isDSE() && isCassandraVersionAtLeast("3.12")) || (isDSE() && isDSEVersionAtLeast("5.1"))) {
=======
        if (this.cassandraVersion.compareTo(VersionNumber.parse("3.12")) >= 0) {
>>>>>>> a13c5d5f
            cmd += " --force";
        }
        execute(cmd, n);
    }

    @Override
    public void updateConfig(Map<String, Object> configs) {
        StringBuilder confStr = new StringBuilder();
        for (Map.Entry<String, Object> entry : configs.entrySet()) {
            confStr
                    .append(entry.getKey())
                    .append(":")
                    .append(entry.getValue())
                    .append(" ");
        }
        execute(CCM_COMMAND + " updateconf " + confStr);
    }

    @Override
    public void updateDSEConfig(Map<String, Object> configs) {
        StringBuilder confStr = new StringBuilder();
        for (Map.Entry<String, Object> entry : configs.entrySet()) {
            confStr
                    .append(entry.getKey())
                    .append(":")
                    .append(entry.getValue())
                    .append(" ");
        }
        execute(CCM_COMMAND + " updatedseconf " + confStr);
    }

    @Override
    public void updateNodeConfig(int n, String key, Object value) {
        updateNodeConfig(n, ImmutableMap.<String, Object>builder().put(key, value).build());
    }

    @Override
    public void updateNodeConfig(int n, Map<String, Object> configs) {
        StringBuilder confStr = new StringBuilder();
        for (Map.Entry<String, Object> entry : configs.entrySet()) {
            confStr
                    .append(entry.getKey())
                    .append(":")
                    .append(entry.getValue())
                    .append(" ");
        }
        execute(CCM_COMMAND + " node%s updateconf %s", n, confStr);
    }

    @Override
    public void updateDSENodeConfig(int n, String key, Object value) {
        updateDSENodeConfig(n, ImmutableMap.<String, Object>builder().put(key, value).build());
    }

    @Override
    public void updateDSENodeConfig(int n, Map<String, Object> configs) {
        StringBuilder confStr = new StringBuilder();
        for (Map.Entry<String, Object> entry : configs.entrySet()) {
            confStr
                    .append(entry.getKey())
                    .append(":")
                    .append(entry.getValue())
                    .append(" ");
        }
        execute(CCM_COMMAND + " node%s updatedseconf %s", n, confStr);
    }

    @Override
    public void setWorkload(int node, String... workload) {
        String workloadStr = Joiner.on(",").join(workload);
        execute(CCM_COMMAND + " node%d setworkload %s", node, workloadStr);
    }

    private String execute(String command, Object... args) {
        String fullCommand = String.format(command, args) + " --config-dir=" + ccmDir;
        Closer closer = Closer.create();
        // 10 minutes timeout
        ExecuteWatchdog watchDog = new ExecuteWatchdog(TimeUnit.MINUTES.toMillis(10));
        StringWriter sw = new StringWriter();
        final PrintWriter pw = new PrintWriter(sw);
        closer.register(pw);
        try {
            logger.trace("Executing: " + fullCommand);
            CommandLine cli = CommandLine.parse(fullCommand);
            Executor executor = new DefaultExecutor();
            LogOutputStream outStream = new LogOutputStream() {
                @Override
                protected void processLine(String line, int logLevel) {
                    String out = "ccmout> " + line;
                    logger.debug(out);
                    pw.println(out);
                }
            };
            LogOutputStream errStream = new LogOutputStream() {
                @Override
                protected void processLine(String line, int logLevel) {
                    String err = "ccmerr> " + line;
                    logger.error(err);
                    pw.println(err);
                }
            };
            closer.register(outStream);
            closer.register(errStream);
            ExecuteStreamHandler streamHandler = new PumpStreamHandler(outStream, errStream);
            executor.setStreamHandler(streamHandler);
            executor.setWatchdog(watchDog);
            int retValue = executor.execute(cli, ENVIRONMENT_MAP);
            if (retValue != 0) {
                logger.error("Non-zero exit code ({}) returned from executing ccm command: {}", retValue, fullCommand);
                pw.flush();
                throw new CCMException(String.format("Non-zero exit code (%s) returned from executing ccm command: %s", retValue, fullCommand), sw.toString());
            }
        } catch (IOException e) {
            if (watchDog.killedProcess())
                logger.error("The command {} was killed after 10 minutes", fullCommand);
            pw.flush();
            throw new CCMException(String.format("The command %s failed to execute", fullCommand), sw.toString(), e);
        } finally {
            try {
                closer.close();
            } catch (IOException e) {
                Throwables.propagate(e);
            }
        }
        return sw.toString();
    }

    /**
     * Waits for a host to be up by pinging the TCP socket directly, without using the Java driver's API.
     */
    public void waitForUp(int node) {
        TestUtils.waitUntilPortIsUp(addressOfNode(node));
    }

    /**
     * Waits for a host to be down by pinging the TCP socket directly, without using the Java driver's API.
     */
    public void waitForDown(int node) {
        TestUtils.waitUntilPortIsDown(addressOfNode(node));
    }

    @Override
    public ProtocolVersion getProtocolVersion() {
        VersionNumber version = getCassandraVersion();
        if (version.compareTo(VersionNumber.parse("2.0")) < 0) {
            return ProtocolVersion.V1;
        } else if (version.compareTo(VersionNumber.parse("2.1")) < 0) {
            return ProtocolVersion.V2;
        } else if (version.compareTo(VersionNumber.parse("2.2")) < 0) {
            return ProtocolVersion.V3;
        } else {
            return ProtocolVersion.V4;
        }
    }

    @Override
    public ProtocolVersion getProtocolVersion(ProtocolVersion maximumAllowed) {
        ProtocolVersion versionToUse = getProtocolVersion();
        return versionToUse.compareTo(maximumAllowed) > 0 ? maximumAllowed : versionToUse;
    }

    /**
     * <p>
     * Extracts a keystore from the classpath into a temporary file.
     * </p>
     * <p/>
     * <p>
     * This is needed as the keystore could be part of a built test jar used by other
     * projects, and they need to be extracted to a file system so cassandra may use them.
     * </p>
     *
     * @param storePath Path in classpath where the keystore exists.
     * @return The generated File.
     */
    private static File createTempStore(String storePath) {
        File f = null;
        Closer closer = Closer.create();
        try {
            InputStream trustStoreIs = CCMBridge.class.getResourceAsStream(storePath);
            closer.register(trustStoreIs);
            f = File.createTempFile("server", ".store");
            logger.debug("Created store file {} for {}.", f, storePath);
            OutputStream trustStoreOs = new FileOutputStream(f);
            closer.register(trustStoreOs);
            ByteStreams.copy(trustStoreIs, trustStoreOs);
        } catch (IOException e) {
            logger.warn("Failure to write keystore, SSL-enabled servers may fail to start.", e);
        } finally {
            try {
                closer.close();
            } catch (IOException e) {
                logger.warn("Failure closing streams.", e);
            }
        }
        return f;
    }

    @Override
    public String toString() {
        return "CCM cluster " + clusterName;
    }

    @Override
    protected void finalize() throws Throwable {
        logger.debug("GC'ing {}", this);
        close();
        super.finalize();
    }

    /**
     * use {@link #builder()} to get an instance
     */
    public static class Builder {

        public static final String RANDOM_PORT = "__RANDOM_PORT__";
        private static final Pattern RANDOM_PORT_PATTERN = Pattern.compile(RANDOM_PORT);

        int[] nodes = {1};
        private boolean start = true;
<<<<<<< HEAD
        private Boolean isDSE = null;
        private String version = null;
        private final Set<String> createOptions = new LinkedHashSet<String>(getInstallArguments());
        private final Set<String> jvmArgs = new LinkedHashSet<String>();
=======
        private boolean dse = false;
        private VersionNumber version = null;
        private Set<String> createOptions = new LinkedHashSet<String>();
        private Set<String> jvmArgs = new LinkedHashSet<String>();
>>>>>>> a13c5d5f
        private final Map<String, Object> cassandraConfiguration = Maps.newLinkedHashMap();
        private final Map<String, Object> dseConfiguration = Maps.newLinkedHashMap();
        private final Map<Integer, String[]> workloads = new HashMap<Integer, String[]>();

        private Builder() {
            cassandraConfiguration.put("start_rpc", false);
            cassandraConfiguration.put("storage_port", RANDOM_PORT);
            cassandraConfiguration.put("rpc_port", RANDOM_PORT);
            cassandraConfiguration.put("native_transport_port", RANDOM_PORT);
        }

        /**
         * Number of hosts for each DC. Defaults to [1] (1 DC with 1 node)
         */
        public Builder withNodes(int... nodes) {
            this.nodes = nodes;
            return this;
        }

        public Builder withoutNodes() {
            return withNodes();
        }

        /**
         * Enables SSL encryption.
         */
        public Builder withSSL() {
            cassandraConfiguration.put("client_encryption_options.enabled", "true");
            cassandraConfiguration.put("client_encryption_options.keystore", DEFAULT_SERVER_KEYSTORE_FILE.getAbsolutePath());
            cassandraConfiguration.put("client_encryption_options.keystore_password", DEFAULT_SERVER_KEYSTORE_PASSWORD);
            return this;
        }

        /**
         * Enables client authentication.
         * This also enables encryption ({@link #withSSL()}.
         */
        public Builder withAuth() {
            withSSL();
            cassandraConfiguration.put("client_encryption_options.require_client_auth", "true");
            cassandraConfiguration.put("client_encryption_options.truststore", DEFAULT_SERVER_TRUSTSTORE_FILE.getAbsolutePath());
            cassandraConfiguration.put("client_encryption_options.truststore_password", DEFAULT_SERVER_TRUSTSTORE_PASSWORD);
            return this;
        }

        /**
         * Whether to start the cluster immediately (defaults to true if this is never called).
         */
        public Builder notStarted() {
            this.start = false;
            return this;
        }

        /**
         * The Cassandra or DSE version to use.  If not specified the globally configured version is used instead.
         */
        public Builder withVersion(VersionNumber version) {
            this.version = version;
            return this;
        }

        /**
         * Indicates whether or not this cluster is meant to be a DSE cluster.
         */
        public Builder withDSE(boolean dse) {
            this.dse = dse;
            return this;
        }

        /**
         * Free-form options that will be added at the end of the {@code ccm create} command
         * (defaults to {@link #CASSANDRA_INSTALL_ARGS} if this is never called).
         */
        public Builder withCreateOptions(String... createOptions) {
            Collections.addAll(this.createOptions, createOptions);
            return this;
        }

        /**
         * Customizes entries in cassandra.yaml (can be called multiple times)
         */
        public Builder withCassandraConfiguration(String key, Object value) {
            this.cassandraConfiguration.put(key, value);
            return this;
        }

        /**
         * Customizes entries in dse.yaml (can be called multiple times)
         */
        public Builder withDSEConfiguration(String key, Object value) {
            this.dseConfiguration.put(key, value);
            return this;
        }

        /**
         * JVM args to use when starting hosts.
         * System properties should be provided one by one, as a string in the form:
         * {@code -Dname=value}.
         */
        public Builder withJvmArgs(String... jvmArgs) {
            Collections.addAll(this.jvmArgs, jvmArgs);
            return this;
        }

        public Builder withStoragePort(int port) {
            cassandraConfiguration.put("storage_port", port);
            return this;
        }

        public Builder withThriftPort(int port) {
            cassandraConfiguration.put("rpc_port", port);
            return this;
        }

        public Builder withBinaryPort(int port) {
            cassandraConfiguration.put("native_transport_port", port);
            return this;
        }

        /**
         * Sets the DSE workload for a given node.
         *
         * @param node     The node to set the workload for (starting with 1).
         * @param workload The workload(s) (e.g. solr, spark, hadoop)
         * @return This builder
         */
        public Builder withWorkload(int node, String... workload) {
            this.workloads.put(node, workload);
            return this;
        }

        public CCMBridge build() {
            // be careful NOT to alter internal state (hashCode/equals) during build!
            String clusterName = TestUtils.generateIdentifier("ccm_");


            VersionNumber dseVersion;
            VersionNumber cassandraVersion;
            boolean versionConfigured = this.version != null;
            // No version was explicitly provided, fallback on global config.
            if (!versionConfigured) {
                dseVersion = GLOBAL_DSE_VERSION_NUMBER;
                cassandraVersion = GLOBAL_CASSANDRA_VERSION_NUMBER;
            } else if (dse) {
                // given version is the DSE version, base cassandra version on DSE version.
                dseVersion = this.version;
                cassandraVersion = getCassandraVersion(dseVersion);
            } else {
                // given version is cassandra version.
                dseVersion = null;
                cassandraVersion = this.version;
            }

            // If the version was explicitly set, use it, otherwise derive version based on
            // global configuration and whether or not withDSE was used.
            String versionStr = this.version != null ? this.version :
                    dse ? getDSEVersion() : getCassandraVersion();

            VersionNumber version = VersionNumber.parse(versionStr);
            Map<String, Object> cassandraConfiguration = randomizePorts(this.cassandraConfiguration);
            int storagePort = Integer.parseInt(cassandraConfiguration.get("storage_port").toString());
            int thriftPort = Integer.parseInt(cassandraConfiguration.get("rpc_port").toString());
            int binaryPort = Integer.parseInt(cassandraConfiguration.get("native_transport_port").toString());
<<<<<<< HEAD
            if (!isThriftSupported(dse, version)) {
=======
            if (!isThriftSupported(cassandraVersion)) {
>>>>>>> a13c5d5f
                // remove thrift configuration
                cassandraConfiguration.remove("start_rpc");
                cassandraConfiguration.remove("rpc_port");
                cassandraConfiguration.remove("thrift_prepared_statements_cache_size_mb");
            }
<<<<<<< HEAD
            // This is a bit of a kludge, but resolve the Cassandra Version to construct CCM bridge with.  The expectation
            // of other test code is that this is the Cassandra version.
            VersionNumber cassandraVersion = dse ? VersionNumber.parse(CCMBridge.getCassandraVersion(version.toString())) : version;
            final CCMBridge ccm = new CCMBridge(clusterName, dse, cassandraVersion, storagePort, thriftPort, binaryPort, joinJvmArgs(), nodes);
=======
            final CCMBridge ccm = new CCMBridge(clusterName, cassandraVersion, dseVersion, storagePort, thriftPort, binaryPort, joinJvmArgs(), nodes);

>>>>>>> a13c5d5f
            Runtime.getRuntime().addShutdownHook(new Thread() {
                @Override
                public void run() {
                    ccm.close();
                }
            });
            ccm.execute(buildCreateCommand(clusterName, versionConfigured, cassandraVersion, dseVersion));
            updateNodeConf(ccm);
            ccm.updateConfig(cassandraConfiguration);
            if (dseVersion != null) {
                Map<String, Object> dseConfiguration = Maps.newLinkedHashMap(this.dseConfiguration);
<<<<<<< HEAD
                // If this builder was created using withDSE use the version provided, otherwise use the global DSE version.
                if (version.getMajor() >= 5) {
=======
                if (dseVersion.getMajor() >= 5) {
>>>>>>> a13c5d5f
                    // randomize DSE specific ports if dse present and greater than 5.0
                    dseConfiguration.put("lease_netty_server_port", RANDOM_PORT);
                    dseConfiguration.put("internode_messaging_options.port", RANDOM_PORT);
                }
                dseConfiguration = randomizePorts(dseConfiguration);
                if (!dseConfiguration.isEmpty())
                    ccm.updateDSEConfig(dseConfiguration);
            }
            for (Map.Entry<Integer, String[]> entry : workloads.entrySet()) {
                ccm.setWorkload(entry.getKey(), entry.getValue());
            }
            if (start)
                ccm.start();
            return ccm;
        }

<<<<<<< HEAD
        private static boolean isThriftSupported(boolean dse, VersionNumber version) {
            return dse || version.compareTo(VersionNumber.parse("4.0")) < 0;
=======
        private static boolean isThriftSupported(VersionNumber cassandraVersion) {
            return cassandraVersion.compareTo(VersionNumber.parse("4.0")) < 0;
>>>>>>> a13c5d5f
        }

        public int weight() {
            // the weight is simply function of the number of nodes
            int totalNodes = 0;
            for (int nodesPerDc : this.nodes) {
                totalNodes += nodesPerDc;
            }
            return totalNodes;
        }

        private String joinJvmArgs() {
            StringBuilder allJvmArgs = new StringBuilder("");
            String quote = isWindows() ? "\"" : "";
            for (String jvmArg : jvmArgs) {
                // Windows requires jvm arguments to be quoted, while *nix requires unquoted.
                allJvmArgs.append(" ");
                allJvmArgs.append(quote);
                allJvmArgs.append("--jvm_arg=");
                allJvmArgs.append(randomizePorts(jvmArg));
                allJvmArgs.append(quote);
            }
            return allJvmArgs.toString();
        }

        private String buildCreateCommand(String clusterName, boolean versionConfigured, VersionNumber
                cassandraVersion, VersionNumber dseVersion) {
            StringBuilder result = new StringBuilder(CCM_COMMAND + " create");
            result.append(" ").append(clusterName);
            result.append(" -i ").append(TestUtils.IP_PREFIX);
            result.append(" ");
            if (nodes.length > 0) {
                result.append(" -n ");
                for (int i = 0; i < nodes.length; i++) {
                    int node = nodes[i];
                    if (i > 0)
                        result.append(':');
                    result.append(node);
                }
            }

            Set<String> lCreateOptions = new LinkedHashSet<String>(createOptions);
            if (!versionConfigured) {
                // If no version was provided, use the default install ags.
                lCreateOptions.addAll(CASSANDRA_INSTALL_ARGS);
            } else {
                if (dseVersion != null) {
                    lCreateOptions.add("--dse");
                    lCreateOptions.add("-v");
                    lCreateOptions.add(dseVersion.toString());
                } else {
                    lCreateOptions.add("-v");
                    lCreateOptions.add(cassandraVersion.toString());
                }
            }
            result.append(" ").append(Joiner.on(" ").join(randomizePorts(lCreateOptions)));
            return result.toString();
        }

        /**
         * This is a workaround for an oddity in CCM:
         * when we create a cluster with -n option and
         * non-standard ports, the node.conf files are not updated accordingly.
         */
        private void updateNodeConf(CCMBridge ccm) {
            int n = 1;
            Closer closer = Closer.create();
            try {
                for (int dc = 1; dc <= nodes.length; dc++) {
                    int nodesInDc = nodes[dc - 1];
                    for (int i = 0; i < nodesInDc; i++) {
                        int jmxPort = findAvailablePort();
                        int debugPort = findAvailablePort();
                        logger.trace("Node {} in cluster {} using JMX port {} and debug port {}", n, ccm.getClusterName(), jmxPort, debugPort);
                        File nodeConf = new File(ccm.getNodeDir(n), "node.conf");
                        File nodeConf2 = new File(ccm.getNodeDir(n), "node.conf.tmp");
                        BufferedReader br = closer.register(new BufferedReader(new FileReader(nodeConf)));
                        PrintWriter pw = closer.register(new PrintWriter(new FileWriter(nodeConf2)));
                        String line;
                        while ((line = br.readLine()) != null) {
                            line = line
                                    .replace("9042", Integer.toString(ccm.binaryPort))
                                    .replace("9160", Integer.toString(ccm.thriftPort))
                                    .replace("7000", Integer.toString(ccm.storagePort));
                            if (line.startsWith("jmx_port")) {
                                line = String.format("jmx_port: '%s'", jmxPort);
                            } else if (line.startsWith("remote_debug_port")) {
                                line = String.format("remote_debug_port: %s:%s", TestUtils.ipOfNode(n), debugPort);
                            }
                            pw.println(line);
                        }
                        pw.flush();
                        pw.close();
                        Files.move(nodeConf2, nodeConf);
                        n++;
                    }
                }
            } catch (IOException e) {
                Throwables.propagate(e);
            } finally {
                try {
                    closer.close();
                } catch (IOException e) {
                    Throwables.propagate(e);
                }
            }
        }

        private Set<String> randomizePorts(Set<String> set) {
            Set<String> randomized = new LinkedHashSet<String>();
            for (String value : set) {
                randomized.add(randomizePorts(value));
            }
            return randomized;
        }

        private Map<String, Object> randomizePorts(Map<String, Object> map) {
            Map<String, Object> randomized = new HashMap<String, Object>();
            for (Map.Entry<String, Object> entry : map.entrySet()) {
                Object value = entry.getValue();
                if (value instanceof CharSequence) {
                    value = randomizePorts((CharSequence) value);
                }
                randomized.put(entry.getKey(), value);
            }
            return randomized;
        }

        private String randomizePorts(CharSequence str) {
            Matcher matcher = RANDOM_PORT_PATTERN.matcher(str);
            StringBuffer sb = new StringBuffer();
            while (matcher.find()) {
                matcher.appendReplacement(sb, Integer.toString(TestUtils.findAvailablePort()));
            }
            matcher.appendTail(sb);
            return sb.toString();
        }

        @Override
        @SuppressWarnings("SimplifiableIfStatement")
        public boolean equals(Object o) {
            // do not include start as it is not relevant to the settings of the cluster.
            if (this == o) return true;
            if (o == null || getClass() != o.getClass()) return false;

            Builder builder = (Builder) o;

            if (dse != builder.dse) return false;
            if (!Arrays.equals(nodes, builder.nodes)) return false;
<<<<<<< HEAD
            if (isDSE != null ? !isDSE.equals(builder.isDSE) : builder.isDSE != null) return false;
=======
>>>>>>> a13c5d5f
            if (version != null ? !version.equals(builder.version) : builder.version != null) return false;
            if (!createOptions.equals(builder.createOptions)) return false;
            if (!jvmArgs.equals(builder.jvmArgs)) return false;
            if (!cassandraConfiguration.equals(builder.cassandraConfiguration)) return false;
            if (!dseConfiguration.equals(builder.dseConfiguration)) return false;
            return workloads.equals(builder.workloads);
        }

        @Override
        public int hashCode() {
            // do not include start as it is not relevant to the settings of the cluster.
            int result = Arrays.hashCode(nodes);
            result = 31 * result + (dse ? 1 : 0);
            result = 31 * result + (version != null ? version.hashCode() : 0);
            result = 31 * result + createOptions.hashCode();
            result = 31 * result + jvmArgs.hashCode();
            result = 31 * result + cassandraConfiguration.hashCode();
            result = 31 * result + dseConfiguration.hashCode();
            result = 31 * result + workloads.hashCode();
<<<<<<< HEAD
            result = 31 * result + (version != null ? version.hashCode() : 0);
=======
>>>>>>> a13c5d5f
            return result;
        }
    }

}<|MERGE_RESOLUTION|>--- conflicted
+++ resolved
@@ -290,109 +290,6 @@
         this.ccmDir = Files.createTempDir();
     }
 
-<<<<<<< HEAD
-    /**
-     * @return The mapped cassandra version to the given dseVersion.
-     * If the DSE version can't be derived the following logic is used:
-     * <ol>
-     * <li>If <= 3.X, use C* 1.2</li>
-     * <li>If 4.X, use 2.1 for >= 4.7, 2.0 otherwise.</li>
-     * <li>Otherwise 3.0</li>
-     * </ol>
-     */
-    public static String getCassandraVersion(String dseVersion) {
-        String cassandraVersion = dseToCassandraVersions.get(dseVersion);
-        if (cassandraVersion != null) {
-            return cassandraVersion;
-        } else if (dseVersion.startsWith("3.") || dseVersion.compareTo("3") <= 0) {
-            return "1.2";
-        } else if (dseVersion.startsWith("4.")) {
-            if (dseVersion.compareTo("4.7") >= 0) {
-                return "2.1";
-            } else {
-                return "2.0";
-            }
-        } else {
-            // Fallback on 3.0 by default.
-            return "3.0";
-        }
-    }
-
-    /**
-     * @return The configured cassandra version.  If -Ddse=true was used, this value is derived from the
-     * DSE version provided.  If the DSE version can't be derived the following logic is used:
-     * <ol>
-     * <li>If <= 3.X, use C* 1.2</li>
-     * <li>If 4.X, use 2.1 for >= 4.7, 2.0 otherwise.</li>
-     * <li>Otherwise 3.0</li>
-     * </ol>
-     */
-    public static String getCassandraVersion() {
-        if (isDSE()) {
-            return getCassandraVersion(CASSANDRA_VERSION);
-        } else {
-            return CASSANDRA_VERSION;
-        }
-    }
-
-    /**
-     * @return {@link VersionNumber} representation of {@link CCMBridge#getCassandraVersion()}
-     */
-    public static VersionNumber getCassandraVersionNumber() {
-        return VersionNumber.parse(getCassandraVersion());
-    }
-
-    /**
-     * @param compareVersion The given version to compare with.
-     * @return Whether or not the configured cassandra version is greater than or equal to the given version.
-     */
-    public static boolean isCassandraVersionAtLeast(String compareVersion) {
-        return getCassandraVersionNumber().compareTo(VersionNumber.parse(compareVersion)) >= 0;
-    }
-
-    /**
-     * @return The configured DSE version if '-Ddse=true' specified, otherwise null.
-     */
-    public static String getDSEVersion() {
-        if (isDSE()) {
-            return CASSANDRA_VERSION;
-        } else {
-            return null;
-        }
-    }
-
-    /**
-     * @return {@link VersionNumber} representation of {@link CCMBridge#getDSEVersion()}
-     */
-    public static VersionNumber getDSEVersionNumber() {
-        return VersionNumber.parse(getDSEVersion());
-    }
-
-    /**
-     * @param compareVersion The given version to compare with.
-     * @return Whether or not the configured dse version is greater than or equal to the given version.
-     */
-    public static boolean isDSEVersionAtLeast(String compareVersion) {
-        VersionNumber dseVersion = getDSEVersionNumber();
-        return dseVersion != null && dseVersion.compareTo(VersionNumber.parse(compareVersion)) >= 0;
-    }
-
-    /**
-     * @return Whether or not DSE was configured via '-Ddse=true'.
-     */
-    public static boolean isDSE() {
-        return IS_DSE;
-    }
-
-    /**
-     * @return The install arguments to pass to CCM when creating the cluster.
-     */
-    public static Set<String> getInstallArguments() {
-        return CASSANDRA_INSTALL_ARGS;
-    }
-
-=======
->>>>>>> a13c5d5f
     public static Builder builder() {
         return new Builder();
     }
@@ -643,11 +540,7 @@
         logger.debug(String.format("Decommissioning: node %s (%s%s:%s) from %s", n, TestUtils.IP_PREFIX, n, binaryPort, this));
         // Special case for C* 3.12+, DSE 5.1+, force decommission (see CASSANDRA-12510)
         String cmd = CCM_COMMAND + " node%d decommission";
-<<<<<<< HEAD
-        if ((!isDSE() && isCassandraVersionAtLeast("3.12")) || (isDSE() && isDSEVersionAtLeast("5.1"))) {
-=======
         if (this.cassandraVersion.compareTo(VersionNumber.parse("3.12")) >= 0) {
->>>>>>> a13c5d5f
             cmd += " --force";
         }
         execute(cmd, n);
@@ -791,15 +684,20 @@
 
     @Override
     public ProtocolVersion getProtocolVersion() {
-        VersionNumber version = getCassandraVersion();
-        if (version.compareTo(VersionNumber.parse("2.0")) < 0) {
-            return ProtocolVersion.V1;
-        } else if (version.compareTo(VersionNumber.parse("2.1")) < 0) {
-            return ProtocolVersion.V2;
-        } else if (version.compareTo(VersionNumber.parse("2.2")) < 0) {
-            return ProtocolVersion.V3;
+        VersionNumber dseVersion = getDSEVersion();
+        if (dseVersion != null && dseVersion.compareTo(VersionNumber.parse("5.1.0")) >= 0) {
+            return ProtocolVersion.DSE_V1;
         } else {
-            return ProtocolVersion.V4;
+            VersionNumber cassandraVersion = getCassandraVersion();
+            if (cassandraVersion.compareTo(VersionNumber.parse("2.0")) < 0) {
+                return ProtocolVersion.V1;
+            } else if (cassandraVersion.compareTo(VersionNumber.parse("2.1")) < 0) {
+                return ProtocolVersion.V2;
+            } else if (cassandraVersion.compareTo(VersionNumber.parse("2.2")) < 0) {
+                return ProtocolVersion.V3;
+            } else {
+                return ProtocolVersion.V4;
+            }
         }
     }
 
@@ -867,17 +765,10 @@
 
         int[] nodes = {1};
         private boolean start = true;
-<<<<<<< HEAD
-        private Boolean isDSE = null;
-        private String version = null;
-        private final Set<String> createOptions = new LinkedHashSet<String>(getInstallArguments());
-        private final Set<String> jvmArgs = new LinkedHashSet<String>();
-=======
         private boolean dse = false;
         private VersionNumber version = null;
         private Set<String> createOptions = new LinkedHashSet<String>();
         private Set<String> jvmArgs = new LinkedHashSet<String>();
->>>>>>> a13c5d5f
         private final Map<String, Object> cassandraConfiguration = Maps.newLinkedHashMap();
         private final Map<String, Object> dseConfiguration = Maps.newLinkedHashMap();
         private final Map<Integer, String[]> workloads = new HashMap<Integer, String[]>();
@@ -1031,35 +922,18 @@
                 cassandraVersion = this.version;
             }
 
-            // If the version was explicitly set, use it, otherwise derive version based on
-            // global configuration and whether or not withDSE was used.
-            String versionStr = this.version != null ? this.version :
-                    dse ? getDSEVersion() : getCassandraVersion();
-
-            VersionNumber version = VersionNumber.parse(versionStr);
             Map<String, Object> cassandraConfiguration = randomizePorts(this.cassandraConfiguration);
             int storagePort = Integer.parseInt(cassandraConfiguration.get("storage_port").toString());
             int thriftPort = Integer.parseInt(cassandraConfiguration.get("rpc_port").toString());
             int binaryPort = Integer.parseInt(cassandraConfiguration.get("native_transport_port").toString());
-<<<<<<< HEAD
-            if (!isThriftSupported(dse, version)) {
-=======
             if (!isThriftSupported(cassandraVersion)) {
->>>>>>> a13c5d5f
                 // remove thrift configuration
                 cassandraConfiguration.remove("start_rpc");
                 cassandraConfiguration.remove("rpc_port");
                 cassandraConfiguration.remove("thrift_prepared_statements_cache_size_mb");
             }
-<<<<<<< HEAD
-            // This is a bit of a kludge, but resolve the Cassandra Version to construct CCM bridge with.  The expectation
-            // of other test code is that this is the Cassandra version.
-            VersionNumber cassandraVersion = dse ? VersionNumber.parse(CCMBridge.getCassandraVersion(version.toString())) : version;
-            final CCMBridge ccm = new CCMBridge(clusterName, dse, cassandraVersion, storagePort, thriftPort, binaryPort, joinJvmArgs(), nodes);
-=======
             final CCMBridge ccm = new CCMBridge(clusterName, cassandraVersion, dseVersion, storagePort, thriftPort, binaryPort, joinJvmArgs(), nodes);
 
->>>>>>> a13c5d5f
             Runtime.getRuntime().addShutdownHook(new Thread() {
                 @Override
                 public void run() {
@@ -1071,12 +945,7 @@
             ccm.updateConfig(cassandraConfiguration);
             if (dseVersion != null) {
                 Map<String, Object> dseConfiguration = Maps.newLinkedHashMap(this.dseConfiguration);
-<<<<<<< HEAD
-                // If this builder was created using withDSE use the version provided, otherwise use the global DSE version.
-                if (version.getMajor() >= 5) {
-=======
                 if (dseVersion.getMajor() >= 5) {
->>>>>>> a13c5d5f
                     // randomize DSE specific ports if dse present and greater than 5.0
                     dseConfiguration.put("lease_netty_server_port", RANDOM_PORT);
                     dseConfiguration.put("internode_messaging_options.port", RANDOM_PORT);
@@ -1093,13 +962,8 @@
             return ccm;
         }
 
-<<<<<<< HEAD
-        private static boolean isThriftSupported(boolean dse, VersionNumber version) {
-            return dse || version.compareTo(VersionNumber.parse("4.0")) < 0;
-=======
         private static boolean isThriftSupported(VersionNumber cassandraVersion) {
             return cassandraVersion.compareTo(VersionNumber.parse("4.0")) < 0;
->>>>>>> a13c5d5f
         }
 
         public int weight() {
@@ -1249,10 +1113,6 @@
 
             if (dse != builder.dse) return false;
             if (!Arrays.equals(nodes, builder.nodes)) return false;
-<<<<<<< HEAD
-            if (isDSE != null ? !isDSE.equals(builder.isDSE) : builder.isDSE != null) return false;
-=======
->>>>>>> a13c5d5f
             if (version != null ? !version.equals(builder.version) : builder.version != null) return false;
             if (!createOptions.equals(builder.createOptions)) return false;
             if (!jvmArgs.equals(builder.jvmArgs)) return false;
@@ -1272,10 +1132,6 @@
             result = 31 * result + cassandraConfiguration.hashCode();
             result = 31 * result + dseConfiguration.hashCode();
             result = 31 * result + workloads.hashCode();
-<<<<<<< HEAD
-            result = 31 * result + (version != null ? version.hashCode() : 0);
-=======
->>>>>>> a13c5d5f
             return result;
         }
     }
