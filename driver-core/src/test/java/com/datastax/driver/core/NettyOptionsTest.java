--- conflicted
+++ resolved
@@ -70,11 +70,7 @@
         // If the driver supports a more recent protocol version than C*, the negotiation at startup
         // will open an additional connection for each protocol version tried.
         ProtocolVersion version = ProtocolVersion.NEWEST_SUPPORTED;
-<<<<<<< HEAD
-        ProtocolVersion usedVersion = TestUtils.getDesiredProtocolVersion();
-=======
         ProtocolVersion usedVersion = ccm().getProtocolVersion();
->>>>>>> a13c5d5f
         while (version != usedVersion && version != null) {
             version = version.getLowerSupported();
             expectedNumberOfCalls++;
