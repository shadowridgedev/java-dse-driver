--- conflicted
+++ resolved
@@ -209,11 +209,7 @@
         List<TestTable> tables = Lists.newArrayList();
         // Create a test table for each primitive type testing with null values.  If the
         // type maps to a java primitive type it's value will by the default value instead of null.
-<<<<<<< HEAD
-        for (DataType dataType : TestUtils.allPrimitiveTypes(TestUtils.getDesiredProtocolVersion())) {
-=======
         for (DataType dataType : TestUtils.allPrimitiveTypes(ccm().getProtocolVersion())) {
->>>>>>> a13c5d5f
             Object expectedPrimitiveValue = null;
             switch (dataType.getName()) {
                 case BIGINT:
