/*
 *      Copyright (C) 2012-2016 DataStax Inc.
 *
 *      This software can be used solely with DataStax Enterprise. Please consult the license at
 *      http://www.datastax.com/terms/datastax-dse-driver-license-terms
 */
package com.datastax.driver.core;

import com.datastax.driver.core.utils.CassandraVersion;
import com.datastax.driver.core.utils.DseVersion;
import org.testng.*;
import org.testng.internal.ConstructorOrMethod;

import java.lang.reflect.AnnotatedElement;
import java.lang.reflect.Method;
import java.util.concurrent.TimeUnit;

public class TestListener extends TestListenerAdapter implements IInvokedMethodListener {

    private long start_time = System.nanoTime();
    private int test_index = 0;

    @Override
    public void onTestFailure(ITestResult tr) {
        long elapsedTime = TimeUnit.NANOSECONDS.toSeconds((System.nanoTime() - start_time));
        long testTime = tr.getEndMillis() - tr.getStartMillis();
        tr.getThrowable().printStackTrace();
        System.out.println("FAILED : " + tr.getName());
        System.out.println("Test   : " + formatIntoHHMMSS(testTime / 1000));
        System.out.println("Elapsed: " + formatIntoHHMMSS(elapsedTime));
        System.out.println();
    }

    @Override
    public void onTestSkipped(ITestResult tr) {
        long elapsedTime = TimeUnit.NANOSECONDS.toSeconds((System.nanoTime() - start_time));
        long testTime = tr.getEndMillis() - tr.getStartMillis();
        System.out.println("SKIPPED: " + tr.getName());
        System.out.println("Test   : " + formatIntoHHMMSS(testTime / 1000));
        System.out.println("Elapsed: " + formatIntoHHMMSS(elapsedTime));
        System.out.println();
    }

    @Override
    public void onTestSuccess(ITestResult tr) {
        long elapsedTime = TimeUnit.NANOSECONDS.toSeconds((System.nanoTime() - start_time));
        long testTime = tr.getEndMillis() - tr.getStartMillis();
        System.out.println("SUCCESS: " + tr.getName());
        System.out.println("Test   : " + formatIntoHHMMSS(testTime / 1000));
        System.out.println("Elapsed: " + formatIntoHHMMSS(elapsedTime));
        System.out.println();
    }

    @Override
    public void onTestStart(ITestResult tr) {
        System.out.println();
        System.out.println("-----------------------------------------------");
        System.out.println("Starting " + tr.getTestClass().getName() + '.' + tr.getName() + " [Test #" + ++test_index + "]...");
    }

    static String formatIntoHHMMSS(long secondsTotal) {
        long hours = secondsTotal / 3600,
                remainder = secondsTotal % 3600,
                minutes = remainder / 60,
                seconds = remainder % 60;

        return ((hours < 10 ? "0" : "") + hours
                + ':' + (minutes < 10 ? "0" : "") + minutes
                + ':' + (seconds < 10 ? "0" : "") + seconds);
    }

    @Override
    public void beforeInvocation(IInvokedMethod testMethod, ITestResult testResult) {
        // Check to see if the class or method is annotated with 'CassandraVersion', if so ensure the
        // version we are testing with meets the requirement, if not a SkipException is thrown
        // and this test is skipped.
        ITestNGMethod testNgMethod = testResult.getMethod();
        ConstructorOrMethod constructorOrMethod = testNgMethod.getConstructorOrMethod();

        Class<?> clazz = testNgMethod.getInstance().getClass();
        if (clazz != null) {
            do {
                if (scanAnnotatedElement(clazz))
                    break;
            } while (!(clazz = clazz.getSuperclass()).equals(Object.class));
        }
        Method method = constructorOrMethod.getMethod();
        if (method != null) {
            scanAnnotatedElement(method);
        }
    }

    private boolean scanAnnotatedElement(AnnotatedElement element) {
        if (element.isAnnotationPresent(CassandraVersion.class)) {
            CassandraVersion cassandraVersion = element.getAnnotation(CassandraVersion.class);
            cassandraVersionCheck(cassandraVersion);
            return true;
        }
        if (element.isAnnotationPresent(DseVersion.class)) {
            DseVersion dseVersion = element.getAnnotation(DseVersion.class);
            dseVersionCheck(dseVersion);
            return true;
        }
        return false;
    }

    @Override
    public void afterInvocation(IInvokedMethod testMethod, ITestResult testResult) {
        // Do nothing
    }

    private static void cassandraVersionCheck(CassandraVersion version) {
<<<<<<< HEAD
        versionCheck(CCMBridge.getCassandraVersionNumber(), VersionNumber.parse(version.value()), version.description());
    }

    private static void dseVersionCheck(DseVersion version) {
        if (CCMBridge.isDSE()) {
            versionCheck(CCMBridge.getDSEVersionNumber(), VersionNumber.parse(version.value()), version.description());
=======
        versionCheck(CCMBridge.getGlobalCassandraVersion(), VersionNumber.parse(version.value()), version.description());
    }

    private static void dseVersionCheck(DseVersion version) {
        VersionNumber dseVersion = CCMBridge.getGlobalDSEVersion();
        if (dseVersion != null) {
            versionCheck(CCMBridge.getGlobalDSEVersion(), VersionNumber.parse(version.value()), version.description());
>>>>>>> a13c5d5f
        } else {
            throw new SkipException("Skipping test because not configured for DataStax Enterprise cluster.");
        }
    }

    private static void versionCheck(VersionNumber current, VersionNumber required, String skipString) {
        if (current == null) {
            throw new SkipException("Skipping test because provided version is null");
        } else {
            if (current.compareTo(required) < 0) {
                throw new SkipException(
                        String.format("Version >= %s required, but found %s. Justification: %s",
                                required, current, skipString));
            }
        }
    }
}<|MERGE_RESOLUTION|>--- conflicted
+++ resolved
@@ -110,14 +110,6 @@
     }
 
     private static void cassandraVersionCheck(CassandraVersion version) {
-<<<<<<< HEAD
-        versionCheck(CCMBridge.getCassandraVersionNumber(), VersionNumber.parse(version.value()), version.description());
-    }
-
-    private static void dseVersionCheck(DseVersion version) {
-        if (CCMBridge.isDSE()) {
-            versionCheck(CCMBridge.getDSEVersionNumber(), VersionNumber.parse(version.value()), version.description());
-=======
         versionCheck(CCMBridge.getGlobalCassandraVersion(), VersionNumber.parse(version.value()), version.description());
     }
 
@@ -125,7 +117,6 @@
         VersionNumber dseVersion = CCMBridge.getGlobalDSEVersion();
         if (dseVersion != null) {
             versionCheck(CCMBridge.getGlobalDSEVersion(), VersionNumber.parse(version.value()), version.description());
->>>>>>> a13c5d5f
         } else {
             throw new SkipException("Skipping test because not configured for DataStax Enterprise cluster.");
         }
