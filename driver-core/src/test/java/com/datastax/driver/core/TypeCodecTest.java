/*
 *      Copyright (C) 2012-2014 DataStax Inc.
 *
 *   Licensed under the Apache License, Version 2.0 (the "License");
 *   you may not use this file except in compliance with the License.
 *   You may obtain a copy of the License at
 *
 *      http://www.apache.org/licenses/LICENSE-2.0
 *
 *   Unless required by applicable law or agreed to in writing, software
 *   distributed under the License is distributed on an "AS IS" BASIS,
 *   WITHOUT WARRANTIES OR CONDITIONS OF ANY KIND, either express or implied.
 *   See the License for the specific language governing permissions and
 *   limitations under the License.
 */
package com.datastax.driver.core;

<<<<<<< HEAD
import java.nio.ByteBuffer;
import java.util.Map;

=======
import java.util.Collections;
import java.util.List;

import org.testng.collections.Lists;

import com.google.common.base.Strings;
>>>>>>> 3ab98e54
import org.testng.Assert;
import org.testng.annotations.Test;

import static com.datastax.driver.core.DataType.text;

public class TypeCodecTest {

    public static final DataType CUSTOM_FOO = DataType.custom("com.example.FooBar");

    @Test(groups = "unit")
    public void testCustomList() throws Exception {
        TypeCodec<?> listType = TypeCodec.listOf(CUSTOM_FOO, 2);
        Assert.assertNotNull(listType);
    }

    @Test(groups = "unit")
    public void testCustomSet() throws Exception {
        TypeCodec<?> setType = TypeCodec.setOf(CUSTOM_FOO, 2);
        Assert.assertNotNull(setType);
    }

    @Test(groups = "unit")
    public void testCustomKeyMap() throws Exception {
        TypeCodec<Map<ByteBuffer, String>> mapType = TypeCodec.mapOf(CUSTOM_FOO, text(), 2);
        Assert.assertNotNull(mapType);
    }

    @Test(groups = "unit")
    public void testCustomValueMap() throws Exception {
        TypeCodec<Map<String, ByteBuffer>> mapType = TypeCodec.mapOf(text(), CUSTOM_FOO, 2);
        Assert.assertNotNull(mapType);
    }

    @Test(groups = "unit", expectedExceptions = { IllegalArgumentException.class })
    public void collectionTooLargeTest() throws Exception {
        TypeCodec<List<Integer>> listType = TypeCodec.listOf(DataType.cint());
        List<Integer> list = Collections.nCopies(65536, 1);

        listType.serialize(list);
    }

    @Test(groups = "unit", expectedExceptions = { IllegalArgumentException.class })
    public void collectionElementTooLargeTest() throws Exception {
        TypeCodec<List<String>> listType = TypeCodec.listOf(DataType.text());
        List<String> list = Lists.newArrayList(Strings.repeat("a", 65536));

        listType.serialize(list);
    }
}<|MERGE_RESOLUTION|>--- conflicted
+++ resolved
@@ -15,18 +15,14 @@
  */
 package com.datastax.driver.core;
 
-<<<<<<< HEAD
 import java.nio.ByteBuffer;
 import java.util.Map;
-
-=======
 import java.util.Collections;
 import java.util.List;
 
-import org.testng.collections.Lists;
+import com.google.common.collect.Lists;
+import com.google.common.base.Strings;
 
-import com.google.common.base.Strings;
->>>>>>> 3ab98e54
 import org.testng.Assert;
 import org.testng.annotations.Test;
 
@@ -62,7 +58,7 @@
 
     @Test(groups = "unit", expectedExceptions = { IllegalArgumentException.class })
     public void collectionTooLargeTest() throws Exception {
-        TypeCodec<List<Integer>> listType = TypeCodec.listOf(DataType.cint());
+        TypeCodec<List<Integer>> listType = TypeCodec.listOf(DataType.cint(), 2);
         List<Integer> list = Collections.nCopies(65536, 1);
 
         listType.serialize(list);
@@ -70,7 +66,7 @@
 
     @Test(groups = "unit", expectedExceptions = { IllegalArgumentException.class })
     public void collectionElementTooLargeTest() throws Exception {
-        TypeCodec<List<String>> listType = TypeCodec.listOf(DataType.text());
+        TypeCodec<List<String>> listType = TypeCodec.listOf(DataType.text(), 2);
         List<String> list = Lists.newArrayList(Strings.repeat("a", 65536));
 
         listType.serialize(list);
