--- conflicted
+++ resolved
@@ -338,7 +338,7 @@
                             .withQuery("SELECT * FROM system.local WHERE key='local'")
                             .withThen(then()
                                     .withColumnTypes(localMetadata.toArray(new ColumnMetadata[localMetadata.size()]))
-                                    .withRows(row)
+                                    .withRows(Collections.<Map<String, ?>>singletonList(row))
                                     .build())
                             .build());
 
@@ -367,20 +367,10 @@
                             .withQuery("SELECT * FROM system.peers WHERE peer='" + address + "'")
                             .withThen(then()
                                     .withColumnTypes(peersMetadata.toArray(new ColumnMetadata[peersMetadata.size()]))
-                                    .withRows(row)
+                                    .withRows(Collections.<Map<String, ?>>singletonList(row))
                                     .build())
                             .build());
                 }
-<<<<<<< HEAD
-=======
-                client.prime(PrimingRequest.queryBuilder()
-                        .withQuery(query)
-                        .withThen(then()
-                                .withColumnTypes(metadata)
-                                .withRows(Collections.<Map<String, ?>>singletonList(row))
-                                .build())
-                        .build());
->>>>>>> a0791209
             }
         }
         client.prime(PrimingRequest.queryBuilder()
