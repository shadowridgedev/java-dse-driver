--- conflicted
+++ resolved
@@ -26,6 +26,7 @@
 import java.util.concurrent.TimeUnit;
 
 import static com.datastax.driver.core.Assertions.assertThat;
+import static org.scassandra.cql.MapType.map;
 import static org.scassandra.cql.PrimitiveType.*;
 import static org.scassandra.cql.SetType.set;
 import static org.scassandra.http.client.PrimingRequest.then;
@@ -478,12 +479,10 @@
             column("strategy_options", TEXT)
     };
 
-<<<<<<< HEAD
-=======
     static final org.scassandra.http.client.types.ColumnMetadata[] SELECT_SCHEMA_KEYSPACES_V3 = {
             column("durable_writes", BOOLEAN),
             column("keyspace_name", TEXT),
-            column("replication", MapType.map(TEXT, TEXT))
+            column("replication", map(TEXT, TEXT))
     };
 
     static final org.scassandra.http.client.types.ColumnMetadata[] SELECT_SCHEMA_COLUMN_FAMILIES = {
@@ -531,7 +530,6 @@
             column("validator", TEXT),
     };
 
->>>>>>> af5a17c0
     public static ScassandraClusterBuilder builder() {
         return new ScassandraClusterBuilder();
     }
