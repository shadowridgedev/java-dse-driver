<!--

         Copyright (C) 2012-2017 DataStax Inc.

         This software can be used solely with DataStax Enterprise. Please consult the license at
         http://www.datastax.com/terms/datastax-dse-driver-license-terms

-->
<project xmlns="http://maven.apache.org/POM/4.0.0" xmlns:xsi="http://www.w3.org/2001/XMLSchema-instance" xsi:schemaLocation="http://maven.apache.org/POM/4.0.0 http://maven.apache.org/maven-v4_0_0.xsd">
    <modelVersion>4.0.0</modelVersion>
    <parent>
        <groupId>com.datastax.dse</groupId>
        <artifactId>dse-java-driver-parent</artifactId>
        <version>1.2.0-rc3-SNAPSHOT</version>
    </parent>
    <artifactId>dse-java-driver-dist</artifactId>

    <properties>
        <main.basedir>${project.parent.basedir}</main.basedir>
    </properties>

    <!-- Should be pom but Javadoc generation requires a "classpath-capable" package -->
    <packaging>jar</packaging>

    <name>DataStax Enterprise Java Driver - Binary distribution</name>

    <!-- These dependencies are only here to ensure proper build order and proper inclusion of binaries in the final tarball -->
    <dependencies>
        <dependency>
            <groupId>com.datastax.dse</groupId>
            <artifactId>dse-java-driver-core</artifactId>
            <version>${project.parent.version}</version>
        </dependency>
        <dependency>
            <groupId>com.datastax.dse</groupId>
            <artifactId>dse-java-driver-mapping</artifactId>
            <version>${project.parent.version}</version>
        </dependency>
        <dependency>
            <groupId>com.datastax.dse</groupId>
            <artifactId>dse-java-driver-extras</artifactId>
            <version>${project.parent.version}</version>
        </dependency>
        <dependency>
            <groupId>com.datastax.dse</groupId>
            <artifactId>dse-java-driver-graph</artifactId>
            <version>${project.parent.version}</version>
        </dependency>
    </dependencies>

    <build>
        <finalName>dse-java-driver-${project.version}</finalName>
        <plugins>
            <plugin>
                <artifactId>maven-javadoc-plugin</artifactId>
                <version>2.9.1</version>
                <executions>
                    <execution>
                        <id>dependencies-javadoc</id>
                        <phase>package</phase>
                        <goals>
                            <goal>jar</goal>
                        </goals>
                        <configuration>
                            <includeDependencySources>true</includeDependencySources>
                        </configuration>
                    </execution>
                </executions>
            </plugin>
            <plugin>
                <artifactId>maven-assembly-plugin</artifactId>
                <version>3.0.0</version>
                <executions>
                    <execution>
                        <id>assemble-binary-tarball</id>
                        <phase>package</phase>
                        <goals>
                            <goal>single</goal>
                        </goals>
                    </execution>
                </executions>
                <configuration>
                    <appendAssemblyId>false</appendAssemblyId>
                    <descriptors>
                        <descriptor>src/assembly/binary-tarball.xml</descriptor>
                    </descriptors>
                    <tarLongFileMode>posix</tarLongFileMode>
                </configuration>
            </plugin>
            <plugin>
                <artifactId>maven-jar-plugin</artifactId>
<<<<<<< HEAD
=======
                <version>3.0.2</version>
>>>>>>> a0791209
                <!-- http://stackoverflow.com/questions/13218313/unable-to-disable-generation-of-empty-jar-maven-jar-plugin -->
                <executions>
                    <execution>
                        <id>default-jar</id>
                        <phase>none</phase>
                    </execution>
                </executions>
            </plugin>
            <plugin>
                <groupId>org.apache.maven.plugins</groupId>
                <artifactId>maven-install-plugin</artifactId>
                <version>2.5.1</version>
                <configuration>
                    <skip>true</skip>
                </configuration>
            </plugin>
            <plugin>
                <groupId>org.apache.maven.plugins</groupId>
                <artifactId>maven-deploy-plugin</artifactId>
                <version>2.8.1</version>
                <configuration>
                    <skip>true</skip>
                </configuration>
            </plugin>
        </plugins>
    </build>

</project>
<|MERGE_RESOLUTION|>--- conflicted
+++ resolved
@@ -89,10 +89,17 @@
             </plugin>
             <plugin>
                 <artifactId>maven-jar-plugin</artifactId>
-<<<<<<< HEAD
-=======
                 <version>3.0.2</version>
->>>>>>> a0791209
+                <!-- http://stackoverflow.com/questions/13218313/unable-to-disable-generation-of-empty-jar-maven-jar-plugin -->
+                <executions>
+                    <execution>
+                        <id>default-jar</id>
+                        <phase>none</phase>
+                    </execution>
+                </executions>
+            </plugin>
+            <plugin>
+                <artifactId>maven-jar-plugin</artifactId>
                 <!-- http://stackoverflow.com/questions/13218313/unable-to-disable-generation-of-empty-jar-maven-jar-plugin -->
                 <executions>
                     <execution>
