<!--

         Copyright (C) 2012-2016 DataStax Inc.

         This software can be used solely with DataStax Enterprise. Please consult the license at
         http://www.datastax.com/terms/datastax-dse-driver-license-terms

-->
<project xmlns="http://maven.apache.org/POM/4.0.0" xmlns:xsi="http://www.w3.org/2001/XMLSchema-instance" xsi:schemaLocation="http://maven.apache.org/POM/4.0.0 http://maven.apache.org/xsd/maven-4.0.0.xsd">
    <parent>
        <groupId>com.datastax.cassandra</groupId>
<<<<<<< HEAD
        <artifactId>dse-parent</artifactId>
        <version>1.2.0-eap6-SNAPSHOT</version>
=======
        <version>3.2.0-SNAPSHOT</version>
>>>>>>> a13c5d5f
    </parent>
    <modelVersion>4.0.0</modelVersion>

    <artifactId>dse-driver-extras</artifactId>
    <packaging>bundle</packaging>
    <name>DataStax Enterprise Driver - Extras</name>
    <description>Extended functionality for the Java driver.</description>
    <url>https://github.com/datastax/java-driver-dse</url>

    <properties>
        <main.basedir>${project.parent.basedir}</main.basedir>
        <test.groups>unit</test.groups>
        <jdk8.excludes>none</jdk8.excludes>
    </properties>

    <dependencies>

        <dependency>
            <groupId>com.datastax.cassandra</groupId>
            <artifactId>dse-driver</artifactId>
            <version>${project.parent.version}</version>
        </dependency>

        <dependency>
            <groupId>com.google.guava</groupId>
            <artifactId>guava</artifactId>
            <version>${guava.version}</version>
        </dependency>

        <dependency>
            <groupId>com.fasterxml.jackson.core</groupId>
            <artifactId>jackson-databind</artifactId>
            <version>${jackson.version}</version>
            <optional>true</optional>
        </dependency>

        <dependency>
            <groupId>joda-time</groupId>
            <artifactId>joda-time</artifactId>
            <version>${joda.version}</version>
            <optional>true</optional>
        </dependency>

        <dependency>
            <groupId>javax.json</groupId>
            <artifactId>javax.json-api</artifactId>
            <version>${jsr353-api.version}</version>
            <optional>true</optional>
        </dependency>

        <dependency>
            <groupId>com.datastax.cassandra</groupId>
            <artifactId>dse-driver</artifactId>
            <version>${project.parent.version}</version>
            <type>test-jar</type>
            <scope>test</scope>
        </dependency>

        <dependency>
            <groupId>com.datastax.cassandra</groupId>
            <artifactId>dse-driver-mapping</artifactId>
            <version>${project.parent.version}</version>
            <scope>test</scope>
        </dependency>

        <dependency>
            <groupId>org.testng</groupId>
            <artifactId>testng</artifactId>
            <version>${testng.version}</version>
            <scope>test</scope>
        </dependency>

        <dependency>
            <groupId>org.assertj</groupId>
            <artifactId>assertj-core</artifactId>
            <version>${assertj.version}</version>
            <scope>test</scope>
        </dependency>

        <dependency>
            <groupId>org.mockito</groupId>
            <artifactId>mockito-all</artifactId>
            <version>${mockito.version}</version>
            <scope>test</scope>
        </dependency>

        <dependency>
            <groupId>org.apache.commons</groupId>
            <artifactId>commons-exec</artifactId>
            <version>${commons-exec.version}</version>
            <scope>test</scope>
        </dependency>

        <dependency>
            <groupId>org.glassfish</groupId>
            <artifactId>javax.json</artifactId>
            <version>${jsr353-ri.version}</version>
            <scope>test</scope>
        </dependency>

        <dependency>
            <groupId>log4j</groupId>
            <artifactId>log4j</artifactId>
            <version>${log4j.version}</version>
            <scope>test</scope>
        </dependency>

        <dependency>
            <groupId>org.slf4j</groupId>
            <artifactId>slf4j-log4j12</artifactId>
            <version>${slf4j-log4j12.version}</version>
            <scope>test</scope>
        </dependency>

    </dependencies>

    <build>

        <plugins>

            <plugin>
                <groupId>org.apache.maven.plugins</groupId>
                <artifactId>maven-compiler-plugin</artifactId>
                <configuration>
                    <excludes>
                        <exclude>${jdk8.excludes}</exclude>
                    </excludes>
                    <testExcludes>
                        <exclude>${jdk8.excludes}</exclude>
                    </testExcludes>
                </configuration>
            </plugin>

            <plugin>
                <groupId>org.codehaus.mojo</groupId>
                <artifactId>animal-sniffer-maven-plugin</artifactId>
                <executions>
                    <execution>
                        <id>check</id>
                        <phase>process-classes</phase>
                        <goals>
                            <goal>check</goal>
                        </goals>
                        <configuration>
                            <signature>
                                <groupId>org.codehaus.mojo.signature</groupId>
                                <artifactId>java16</artifactId>
                                <version>1.0</version>
                            </signature>
                            <annotations>
                                <annotation>com.datastax.driver.extras.codecs.jdk8.IgnoreJDK6Requirement</annotation>
                            </annotations>
                        </configuration>
                    </execution>
                    <execution>
                        <id>check-jdk8</id>
                        <phase>process-classes</phase>
                        <goals>
                            <goal>check</goal>
                        </goals>
                        <configuration>
                            <signature>
                                <groupId>org.codehaus.mojo.signature</groupId>
                                <artifactId>java18</artifactId>
                                <version>1.0</version>
                            </signature>
                        </configuration>
                    </execution>
                </executions>
            </plugin>

            <plugin>
                <groupId>org.apache.maven.plugins</groupId>
                <artifactId>maven-surefire-plugin</artifactId>
                <version>2.16</version>
                <configuration>
                    <groups>${test.groups}</groups>
                    <useFile>false</useFile>
                    <systemPropertyVariables>
                        <cassandra.version>${cassandra.version}</cassandra.version>
                        <ipprefix>${ipprefix}</ipprefix>
                    </systemPropertyVariables>
                    <classpathDependencyExcludes>
                        <classpathDependencyExcludes>io.netty:netty-transport-native-epoll</classpathDependencyExcludes>
                    </classpathDependencyExcludes>
                    <excludes>
                        <exclude>${jdk8.excludes}</exclude>
                    </excludes>
                </configuration>
            </plugin>

            <plugin>
                <groupId>org.apache.felix</groupId>
                <artifactId>maven-bundle-plugin</artifactId>
                <extensions>true</extensions>
                <version>2.4.0</version>
                <executions>
                    <execution>
                        <id>bundle-manifest</id>
                        <phase>process-classes</phase>
                        <goals>
                            <goal>manifest</goal>
                        </goals>
                    </execution>
                </executions>
                <configuration>
                    <instructions>
                        <Bundle-SymbolicName>com.datastax.driver.extras</Bundle-SymbolicName>
                        <Bundle-Version>${project.version}</Bundle-Version>
                        <_include>-osgi.bnd</_include>
                        <Import-Package><![CDATA[com.google.common*;version="[16.0.1,21)",*]]></Import-Package>
                    </instructions>
                    <supportedProjectTypes>
                        <supportedProjectType>jar</supportedProjectType>
                        <supportedProjectType>bundle</supportedProjectType>
                        <supportedProjectType>pom</supportedProjectType>
                    </supportedProjectTypes>
                </configuration>
            </plugin>
            <plugin>
                <artifactId>maven-install-plugin</artifactId>
                <configuration>
                    <skip>true</skip>
                </configuration>
            </plugin>
            <plugin>
                <artifactId>maven-deploy-plugin</artifactId>
                <configuration>
                    <skip>true</skip>
                </configuration>
            </plugin>
        </plugins>

    </build>

    <profiles>

        <profile>
            <id>short</id>
            <properties>
                <test.groups>unit,short</test.groups>
            </properties>
        </profile>

        <profile>
            <id>long</id>
            <properties>
                <test.groups>unit,short,long</test.groups>
            </properties>
        </profile>

        <!--
        This profile excludes all JDK 8 dependent classes from
        compilation. Use this when running tests with a legacy JDK (6 or 7)
        -->
        <profile>
            <id>legacy-jdks</id>
            <activation>
                <jdk>[,1.8)</jdk>
            </activation>
            <properties>
                <jdk8.excludes>**/jdk8/*.java</jdk8.excludes>
            </properties>
        </profile>

    </profiles>

    <licenses>
        <license>
            <name>DataStax DSE Driver License</name>
            <url>http://www.datastax.com/terms/datastax-dse-driver-license-terms</url>
            <distribution>repo</distribution>
            <comments />
        </license>
    </licenses>

    <scm>
        <connection>scm:git:git@github.com:datastax/java-driver-dse.git</connection>
        <developerConnection>scm:git:git@github.com:datastax/java-driver-dse.git</developerConnection>
        <url>https://github.com/datastax/java-driver-dse</url>
        <tag>HEAD</tag>
    </scm>

    <developers>
        <developer>
            <name>Various</name>
            <organization>DataStax</organization>
        </developer>
    </developers>

</project><|MERGE_RESOLUTION|>--- conflicted
+++ resolved
@@ -9,12 +9,8 @@
 <project xmlns="http://maven.apache.org/POM/4.0.0" xmlns:xsi="http://www.w3.org/2001/XMLSchema-instance" xsi:schemaLocation="http://maven.apache.org/POM/4.0.0 http://maven.apache.org/xsd/maven-4.0.0.xsd">
     <parent>
         <groupId>com.datastax.cassandra</groupId>
-<<<<<<< HEAD
         <artifactId>dse-parent</artifactId>
         <version>1.2.0-eap6-SNAPSHOT</version>
-=======
-        <version>3.2.0-SNAPSHOT</version>
->>>>>>> a13c5d5f
     </parent>
     <modelVersion>4.0.0</modelVersion>
 
