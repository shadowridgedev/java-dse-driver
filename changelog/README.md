## Changelog

<<<<<<< HEAD
### 1.2.0-eap5
=======
### 3.2.0 (in progress)

- [new feature] JAVA-1347: Add support for duration type.
- [new feature] JAVA-1248: Implement "beta" flag for native protocol v5.
- [new feature] JAVA-1362: Send query options flags as [int] for Protocol V5+.
- [new feature] JAVA-1364: Enable creation of SSLHandler with remote address information.
- [improvement] JAVA-1367: Make protocol negotiation more resilient.
- [bug] JAVA-1397: Handle duration as native datatype in protocol v5+.
- [improvement] JAVA-1308: CodecRegistry performance improvements.
- [improvement] JAVA-1241: Upgrade Netty to 4.1.x.
- [improvement] JAVA-1287: Add CDC to TableOptionsMetadata and Schema Builder.
- [improvement] JAVA-1392: Reduce lock contention in RPTokenFactory.
- [improvement] JAVA-1328: Provide compatibility with Guava 20.
- [improvement] JAVA-1247: Disable idempotence warnings.
- [improvement] JAVA-1286: Support setting and retrieving udt fields in QueryBuilder.

Merged from 3.1.x branch:

- [bug] JAVA-1371: Reintroduce connection pool timeout.
- [bug] JAVA-1313: Copy SerialConsistencyLevel to PreparedStatement.
- [documentation] JAVA-1334: Clarify documentation of method `addContactPoints`.
- [improvement] JAVA-1357: Document that getReplicas only returns replicas of the last token in range.
- [bug] JAVA-1404: Fix min token handling in TokenRange.contains.


### 3.1.5 (in progress)

Merged from 3.0.x branch:

- [bug] JAVA-1404: Fix min token handling in TokenRange.contains.


### 3.1.4
>>>>>>> a13c5d5f

- [bug] JAVA-1390: Preserve original error when a continuous paging query times out on the client.
- [improvement] JAVA-1391: Fail if batch children use proxy auth.
- [improvement] JAVA-1319: Add support for DSE DateRangeType.

Cherry-picked from OSS 3.x:

- [new feature] JAVA-1362: Send query options flags as [int] for Protocol V5+.

Merged from OSS 3.1.x:

- [bug] JAVA-1313: Copy SerialConsistencyLevel to PreparedStatement.
- [documentation] JAVA-1334: Clarify documentation of method `addContactPoints`.
- [improvement] JAVA-1357: Document that getReplicas only returns replicas of the last token in range.

Cherry-picked from OSS 3.x:

- [bug] JAVA-1397: Handle duration as native datatype in protocol v5+.


### 1.2.0-eap4

- [bug] JAVA-1374: Reintroduce Geo.inside(V).
- [improvement] JAVA-1372: Expose routing token instead of range.
- [new feature] JAVA-1381: Add Units to Geo.inside() predicates.
- [improvement] JAVA-1375: Improve error management for continuous queries
- [bug] JAVA-1383: Add java-dse-graph and dependencies to tarball.

Merged from OSS 3.1.x:

- [bug] JAVA-1371: Reintroduce connection pool timeout.

Cherry-picked from OSS 3.x:

- [new feature] JAVA-1248: Implement "beta" flag for native protocol v5.
- [improvement] JAVA-1367: Make protocol negotiation more resilient.


### 1.2.0-eap3

- [new feature] JAVA-1347: Add support for duration type.
- [bug] JAVA-1358: Add getCenter/getRadius to Distance.
- [improvement] JAVA-1354: Expose workload set from DSE node metadata.
- [new feature] JAVA-1343: Add Time() and Date() types for Graph.
- [new feature] JAVA-1338: Add new `fuzzy/tokenFuzzy` and `phrase` predicates in Graph.


<<<<<<< HEAD
### 1.2.0-eap2
=======
### 3.0.8 (in progress)

- [bug] JAVA-1404: Fix min token handling in TokenRange.contains.


### 3.0.7

- [bug] JAVA-1371: Reintroduce connection pool timeout.
- [bug] JAVA-1313: Copy SerialConsistencyLevel to PreparedStatement.
- [documentation] JAVA-1334: Clarify documentation of method `addContactPoints`.
- [improvement] JAVA-1357: Document that getReplicas only returns replicas of the last token in range.


### 3.0.6
>>>>>>> a13c5d5f

- [improvement] JAVA-1335: Show Row-Level Access Control in DSE CQL metadata.
- [bug] JAVA-1330: Add un/register for SchemaChangeListener in DelegatingCluster
- [bug] JAVA-1351: Include Custom Payload in Request.copy.
- [improvement] JAVA-1264: Provide support for ProxyAuthentication.
- [bug] JAVA-1341: Handle null row in GraphSON 2.0 results


### 1.1.1-beta1

- [improvement] JAVA-1250: Provide a Fluent API for DSE Graph.


### 1.1.0

- [improvement] JAVA-1251: Update to depend on cassandra-driver-core 3.1.0.


### 1.0.0

- [improvement] JAVA-1222: Add GraphStatement.setIdempotent.
- [improvement] JAVA-1225: Log warnings about the new retry policy behavior.
- [bug] JAVA-1230: Force Well-Known Binary encoding to little-endian.


### 1.0.0-eap5

- [bug] JAVA-1183: Change default traversal source to 'g'.
- [improvement] JAVA-1081: Vertex Properties don't handle multiple cardinality / rich properties.
- [improvement] JAVA-1146: Graph module serde improvements.
- [improvement] JAVA-1125: Improvements to Path class.
- [improvement] JAVA-1066: Enable per-GraphStatement and GraphOptions socket timeouts.


### 1.0.0-eap4

- [new feature] JAVA-1098: Route graph analytics queries to the Spark master.
- [bug] JAVA-1076: Handle WKT 'EMPTY' keyword in Geospatial types.
- [improvement] JAVA-1106: Remove Circle type.
- [improvement] JAVA-1129: Don't expose graph alias in user API.
- [improvement] JAVA-1104: Expose methods to set CLs and Timestamp on GraphStatement.


### 1.0.0-eap3

- [new feature] JAVA-1107: add Geometry#contains().


### 1.0.0-eap2

- [new feature] JAVA-1080: Expose automatic inference of GraphResult.


### 1.0.0-eap1

- [new feature] JAVA-1022: Geospatial types.
- [new feature] JAVA-864: Initial graph integration.
- [improvement] JAVA-1024: Allow overriding of default JAAS login configuration.<|MERGE_RESOLUTION|>--- conflicted
+++ resolved
@@ -1,16 +1,10 @@
 ## Changelog
 
-<<<<<<< HEAD
-### 1.2.0-eap5
-=======
-### 3.2.0 (in progress)
+### 1.2.0-rc1 (in progress)
 
-- [new feature] JAVA-1347: Add support for duration type.
-- [new feature] JAVA-1248: Implement "beta" flag for native protocol v5.
-- [new feature] JAVA-1362: Send query options flags as [int] for Protocol V5+.
+Merged from OSS 3.x:
+
 - [new feature] JAVA-1364: Enable creation of SSLHandler with remote address information.
-- [improvement] JAVA-1367: Make protocol negotiation more resilient.
-- [bug] JAVA-1397: Handle duration as native datatype in protocol v5+.
 - [improvement] JAVA-1308: CodecRegistry performance improvements.
 - [improvement] JAVA-1241: Upgrade Netty to 4.1.x.
 - [improvement] JAVA-1287: Add CDC to TableOptionsMetadata and Schema Builder.
@@ -18,33 +12,14 @@
 - [improvement] JAVA-1328: Provide compatibility with Guava 20.
 - [improvement] JAVA-1247: Disable idempotence warnings.
 - [improvement] JAVA-1286: Support setting and retrieving udt fields in QueryBuilder.
-
-Merged from 3.1.x branch:
-
-- [bug] JAVA-1371: Reintroduce connection pool timeout.
-- [bug] JAVA-1313: Copy SerialConsistencyLevel to PreparedStatement.
-- [documentation] JAVA-1334: Clarify documentation of method `addContactPoints`.
-- [improvement] JAVA-1357: Document that getReplicas only returns replicas of the last token in range.
 - [bug] JAVA-1404: Fix min token handling in TokenRange.contains.
 
 
-### 3.1.5 (in progress)
-
-Merged from 3.0.x branch:
-
-- [bug] JAVA-1404: Fix min token handling in TokenRange.contains.
-
-
-### 3.1.4
->>>>>>> a13c5d5f
+### 1.2.0-eap5
 
 - [bug] JAVA-1390: Preserve original error when a continuous paging query times out on the client.
 - [improvement] JAVA-1391: Fail if batch children use proxy auth.
 - [improvement] JAVA-1319: Add support for DSE DateRangeType.
-
-Cherry-picked from OSS 3.x:
-
-- [new feature] JAVA-1362: Send query options flags as [int] for Protocol V5+.
 
 Merged from OSS 3.1.x:
 
@@ -54,6 +29,7 @@
 
 Cherry-picked from OSS 3.x:
 
+- [new feature] JAVA-1362: Send query options flags as [int] for Protocol V5+.
 - [bug] JAVA-1397: Handle duration as native datatype in protocol v5+.
 
 
@@ -84,24 +60,7 @@
 - [new feature] JAVA-1338: Add new `fuzzy/tokenFuzzy` and `phrase` predicates in Graph.
 
 
-<<<<<<< HEAD
 ### 1.2.0-eap2
-=======
-### 3.0.8 (in progress)
-
-- [bug] JAVA-1404: Fix min token handling in TokenRange.contains.
-
-
-### 3.0.7
-
-- [bug] JAVA-1371: Reintroduce connection pool timeout.
-- [bug] JAVA-1313: Copy SerialConsistencyLevel to PreparedStatement.
-- [documentation] JAVA-1334: Clarify documentation of method `addContactPoints`.
-- [improvement] JAVA-1357: Document that getReplicas only returns replicas of the last token in range.
-
-
-### 3.0.6
->>>>>>> a13c5d5f
 
 - [improvement] JAVA-1335: Show Row-Level Access Control in DSE CQL metadata.
 - [bug] JAVA-1330: Add un/register for SchemaChangeListener in DelegatingCluster
