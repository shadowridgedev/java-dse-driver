--- conflicted
+++ resolved
@@ -1,18 +1,10 @@
 ## Changelog
 
-<<<<<<< HEAD
 ### 1.2.0-eap2 (in progress)
-=======
-### 3.1.3 (in progress)
 
+- [improvement] JAVA-1335: Show Row-Level Access Control in DSE CQL metadata.
 - [bug] JAVA-1330: Add un/register for SchemaChangeListener in DelegatingCluster
 - [bug] JAVA-1351: Include Custom Payload in Request.copy.
-
-
-### 3.1.2
->>>>>>> 877e20c1
-
-- [improvement] JAVA-1335: Show Row-Level Access Control in DSE CQL metadata.
 
 
 ### 1.1.1-beta1
