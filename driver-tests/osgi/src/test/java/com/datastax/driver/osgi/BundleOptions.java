/*
 *      Copyright (C) 2012-2017 DataStax Inc.
 *
 *      This software can be used solely with DataStax Enterprise. Please consult the license at
 *      http://www.datastax.com/terms/datastax-dse-driver-license-terms
 */
package com.datastax.driver.osgi;

import com.datastax.driver.core.CCMBridge;
import com.datastax.driver.core.Cluster;
import com.datastax.driver.core.ProtocolOptions;
import com.datastax.driver.core.TestUtils;
import com.google.common.collect.Lists;
import org.ops4j.pax.exam.Option;
import org.ops4j.pax.exam.options.CompositeOption;
import org.ops4j.pax.exam.options.MavenArtifactProvisionOption;
import org.ops4j.pax.exam.options.UrlProvisionOption;
import org.ops4j.pax.exam.util.PathUtils;

import java.util.List;

<<<<<<< HEAD
import static com.datastax.driver.osgi.VersionProvider.getVersion;
import static com.datastax.driver.osgi.VersionProvider.projectVersion;
=======
>>>>>>> a0791209
import static org.ops4j.pax.exam.CoreOptions.*;

public class BundleOptions {

    public static UrlProvisionOption driverBundle() {
        return driverBundle(false);
    }

    public static UrlProvisionOption driverBundle(boolean useShaded) {
        String classifier = useShaded ? "-shaded" : "";
<<<<<<< HEAD
        return bundle("reference:file:" + PathUtils.getBaseDir() + "/../../driver-core/target/dse-java-driver-core-" + projectVersion() + classifier + ".jar");
    }

    public static MavenArtifactProvisionOption mappingBundle() {
        return mavenBundle("com.datastax.dse", "dse-java-driver-mapping", projectVersion());
    }

    public static MavenArtifactProvisionOption extrasBundle() {
        return mavenBundle("com.datastax.dse", "dse-java-driver-extras", projectVersion());
=======
        return bundle("reference:file:" + PathUtils.getBaseDir() + "/../../driver-core/target/cassandra-driver-core-" + Cluster.getDriverVersion() + classifier + ".jar");
    }

    public static UrlProvisionOption mappingBundle() {
        return bundle("reference:file:" + PathUtils.getBaseDir() + "/../../driver-mapping/target/cassandra-driver-mapping-" + Cluster.getDriverVersion() + ".jar");
    }

    public static UrlProvisionOption extrasBundle() {
        return bundle("reference:file:" + PathUtils.getBaseDir() + "/../../driver-extras/target/cassandra-driver-extras-" + Cluster.getDriverVersion() + ".jar");
>>>>>>> a0791209
    }

    public static MavenArtifactProvisionOption guavaBundle() {
        return mavenBundle("com.google.guava", "guava", getVersion("guava.version"));
    }

    public static CompositeOption lz4Bundle() {
        return new CompositeOption() {

            @Override
            public Option[] getOptions() {
                return options(
                        systemProperty("cassandra.compression").value(ProtocolOptions.Compression.LZ4.name()),
                        mavenBundle("net.jpountz.lz4", "lz4", getVersion("lz4.version"))
                );
            }
        };
    }

    public static CompositeOption snappyBundle() {
        return new CompositeOption() {

            @Override
            public Option[] getOptions() {
                return options(
                        systemProperty("cassandra.compression").value(ProtocolOptions.Compression.SNAPPY.name()),
                        mavenBundle("org.xerial.snappy", "snappy-java", getVersion("snappy.version"))
                );
            }
        };
    }

    public static CompositeOption hdrHistogramBundle() {
        return new CompositeOption() {

            @Override
            public Option[] getOptions() {
                return options(
                        systemProperty("cassandra.usePercentileSpeculativeExecutionPolicy").value("true"),
                        mavenBundle("org.hdrhistogram", "HdrHistogram", getVersion("hdr.version"))
                );
            }
        };
    }

    public static CompositeOption nettyBundles() {
        final String nettyVersion = getVersion("netty.version");
        return new CompositeOption() {

            @Override
            public Option[] getOptions() {
                return options(
                        mavenBundle("io.netty", "netty-buffer", nettyVersion),
                        mavenBundle("io.netty", "netty-codec", nettyVersion),
                        mavenBundle("io.netty", "netty-common", nettyVersion),
                        mavenBundle("io.netty", "netty-handler", nettyVersion),
                        mavenBundle("io.netty", "netty-transport", nettyVersion)
                );
            }
        };
    }

    public static UrlProvisionOption mailboxBundle() {
        return bundle("reference:file:" + PathUtils.getBaseDir() + "/target/classes");
    }

    public static CompositeOption defaultOptions() {
        return new CompositeOption() {

            @Override
            public Option[] getOptions() {
                List<Option> options = Lists.newArrayList(
                        // Delegate javax.security.cert to the parent classloader.  javax.security.cert.X509Certificate is used in
                        // io.netty.util.internal.EmptyArrays, but not directly by the driver.
                        bootDelegationPackage("javax.security.cert"),
                        systemProperty("cassandra.version").value(CCMBridge.getGlobalCassandraVersion().toString()),
                        systemProperty("cassandra.contactpoints").value(TestUtils.IP_PREFIX + 1),
                        systemProperty("logback.configurationFile").value("file:" + PathUtils.getBaseDir() + "/src/test/resources/logback.xml"),
                        mavenBundle("org.slf4j", "slf4j-api", getVersion("slf4j.version")),
                        mavenBundle("ch.qos.logback", "logback-classic", getVersion("logback.version")),
                        mavenBundle("ch.qos.logback", "logback-core", getVersion("logback.version")),
                        mavenBundle("io.dropwizard.metrics", "metrics-core", getVersion("metrics.version")),
                        mavenBundle("org.testng", "testng", getVersion("testng.version")),
                        systemPackages("org.testng", "org.junit", "org.junit.runner", "org.junit.runner.manipulation",
                                "org.junit.runner.notification", "com.jcabi.manifests")
                );
                if (CCMBridge.isWindows()) {
                    // Workaround for Felix + Windows Server 2012.   Felix does not properly alias 'windowsserver2012'
                    // to 'win32', because of this some native libraries may fail to load.  To work around this, force
                    // the os.name property to win32 if on a windows platform.
                    // See: https://issues.apache.org/jira/browse/FELIX-5184
                    options.add(systemProperty("os.name").value("win32"));
                }

                return options.toArray(new Option[options.size()]);
            }
        };
    }

    private static String getVersion(String propertyName) {
        String value = System.getProperty(propertyName);
        if (value == null) {
            throw new IllegalArgumentException(propertyName + " system property is not set.");
        }
        return value;
    }
}<|MERGE_RESOLUTION|>--- conflicted
+++ resolved
@@ -19,11 +19,6 @@
 
 import java.util.List;
 
-<<<<<<< HEAD
-import static com.datastax.driver.osgi.VersionProvider.getVersion;
-import static com.datastax.driver.osgi.VersionProvider.projectVersion;
-=======
->>>>>>> a0791209
 import static org.ops4j.pax.exam.CoreOptions.*;
 
 public class BundleOptions {
@@ -34,27 +29,15 @@
 
     public static UrlProvisionOption driverBundle(boolean useShaded) {
         String classifier = useShaded ? "-shaded" : "";
-<<<<<<< HEAD
-        return bundle("reference:file:" + PathUtils.getBaseDir() + "/../../driver-core/target/dse-java-driver-core-" + projectVersion() + classifier + ".jar");
-    }
-
-    public static MavenArtifactProvisionOption mappingBundle() {
-        return mavenBundle("com.datastax.dse", "dse-java-driver-mapping", projectVersion());
-    }
-
-    public static MavenArtifactProvisionOption extrasBundle() {
-        return mavenBundle("com.datastax.dse", "dse-java-driver-extras", projectVersion());
-=======
-        return bundle("reference:file:" + PathUtils.getBaseDir() + "/../../driver-core/target/cassandra-driver-core-" + Cluster.getDriverVersion() + classifier + ".jar");
+        return bundle("reference:file:" + PathUtils.getBaseDir() + "/../../driver-core/target/dse-java-driver-core-" + Cluster.getDriverVersion() + classifier + ".jar");
     }
 
     public static UrlProvisionOption mappingBundle() {
-        return bundle("reference:file:" + PathUtils.getBaseDir() + "/../../driver-mapping/target/cassandra-driver-mapping-" + Cluster.getDriverVersion() + ".jar");
+        return bundle("reference:file:" + PathUtils.getBaseDir() + "/../../driver-mapping/target/dse-java-driver-mapping-" + Cluster.getDriverVersion() + ".jar");
     }
 
     public static UrlProvisionOption extrasBundle() {
-        return bundle("reference:file:" + PathUtils.getBaseDir() + "/../../driver-extras/target/cassandra-driver-extras-" + Cluster.getDriverVersion() + ".jar");
->>>>>>> a0791209
+        return bundle("reference:file:" + PathUtils.getBaseDir() + "/../../driver-extras/target/dse-java-driver-extras-" + Cluster.getDriverVersion() + ".jar");
     }
 
     public static MavenArtifactProvisionOption guavaBundle() {
