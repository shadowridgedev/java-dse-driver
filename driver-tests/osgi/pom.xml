<!--

         Copyright (C) 2012-2017 DataStax Inc.

         This software can be used solely with DataStax Enterprise. Please consult the license at
         http://www.datastax.com/terms/datastax-dse-driver-license-terms

-->
<project xmlns="http://maven.apache.org/POM/4.0.0" xmlns:xsi="http://www.w3.org/2001/XMLSchema-instance" xsi:schemaLocation="http://maven.apache.org/POM/4.0.0 http://maven.apache.org/maven-v4_0_0.xsd">
    <modelVersion>4.0.0</modelVersion>
    <parent>
        <groupId>com.datastax.dse</groupId>
        <artifactId>dse-java-driver-tests-parent</artifactId>
        <version>1.2.0-rc3-SNAPSHOT</version>
    </parent>

<<<<<<< HEAD
    <artifactId>dse-java-driver-tests-osgi</artifactId>
    <packaging>bundle</packaging>
    <name>DataStax Enterprise Java Driver Tests - OSGi</name>
=======
    <artifactId>cassandra-driver-tests-osgi</artifactId>
    <packaging>jar</packaging>
    <name>DataStax Java Driver for Apache Cassandra Tests - OSGi</name>
>>>>>>> a0791209
    <description>A test for the DataStax Java Driver in an OSGi container.</description>
    <url>https://github.com/datastax/java-driver</url>

    <properties>
        <project.reporting.outputEncoding>UTF-8</project.reporting.outputEncoding>
        <felix.version>4.4.1</felix.version>
        <!-- more recent version require JDK7+ -->
        <pax-exam.version>3.6.0</pax-exam.version>
        <url.version>2.4.0</url.version>
        <logback.version>1.1.3</logback.version>
        <slf4j.version>1.7.5</slf4j.version>
        <test.groups>none</test.groups>
        <!--
        Skip tests by default, short or long profile is required to run tests in this module
        since pax-exam will throw exception if it encounters a
        test with no matching methods.
        -->
        <test.skip>true</test.skip>
        <main.basedir>${project.parent.parent.basedir}</main.basedir>
    </properties>

    <dependencies>

        <dependency>
            <groupId>com.datastax.dse</groupId>
            <artifactId>dse-java-driver-core</artifactId>
            <version>${project.parent.version}</version>
        </dependency>

        <dependency>
            <groupId>com.datastax.dse</groupId>
            <artifactId>dse-java-driver-mapping</artifactId>
            <version>${project.parent.version}</version>
        </dependency>

        <dependency>
            <groupId>com.datastax.dse</groupId>
            <artifactId>dse-java-driver-extras</artifactId>
            <version>${project.parent.version}</version>
        </dependency>

        <dependency>
            <groupId>org.apache.felix</groupId>
            <artifactId>org.apache.felix.framework</artifactId>
            <version>${felix.version}</version>
        </dependency>

        <dependency>
            <groupId>org.slf4j</groupId>
            <artifactId>slf4j-api</artifactId>
            <version>${slf4j.version}</version>
        </dependency>

        <dependency>
            <groupId>com.datastax.dse</groupId>
            <artifactId>dse-java-driver-core</artifactId>
            <version>${project.parent.version}</version>
            <type>test-jar</type>
            <scope>test</scope>
        </dependency>

        <dependency>
            <groupId>org.ops4j.pax.exam</groupId>
            <artifactId>pax-exam</artifactId>
            <version>${pax-exam.version}</version>
            <scope>test</scope>
        </dependency>

        <dependency>
            <groupId>org.ops4j.pax.exam</groupId>
            <artifactId>pax-exam-testng</artifactId>
            <version>${pax-exam.version}</version>
            <scope>test</scope>
        </dependency>

        <dependency>
            <groupId>org.ops4j.pax.exam</groupId>
            <artifactId>pax-exam-container-forked</artifactId>
            <version>${pax-exam.version}</version>
            <scope>test</scope>
        </dependency>

        <dependency>
            <groupId>org.ops4j.pax.exam</groupId>
            <artifactId>pax-exam-link-mvn</artifactId>
            <version>${pax-exam.version}</version>
            <scope>test</scope>
        </dependency>

        <dependency>
            <groupId>org.ops4j.pax.url</groupId>
            <artifactId>pax-url-reference</artifactId>
            <version>${url.version}</version>
            <scope>test</scope>
        </dependency>

        <dependency>
            <groupId>javax.transaction</groupId>
            <artifactId>jta</artifactId>
            <version>1.1</version>
            <scope>test</scope>
        </dependency>

        <dependency>
            <groupId>javax.servlet</groupId>
            <artifactId>javax.servlet-api</artifactId>
            <version>3.1.0</version>
            <scope>test</scope>
        </dependency>

        <dependency>
            <groupId>javax.inject</groupId>
            <artifactId>javax.inject</artifactId>
            <version>1</version>
            <scope>test</scope>
        </dependency>

        <dependency>
            <groupId>org.apache.commons</groupId>
            <artifactId>commons-exec</artifactId>
            <version>1.3</version>
            <scope>test</scope>
        </dependency>

        <dependency>
            <groupId>ch.qos.logback</groupId>
            <artifactId>logback-classic</artifactId>
            <version>${logback.version}</version>
            <scope>test</scope>
        </dependency>

        <dependency>
            <groupId>ch.qos.logback</groupId>
            <artifactId>logback-core</artifactId>
            <version>${logback.version}</version>
            <scope>test</scope>
        </dependency>

    </dependencies>

    <build>

        <plugins>

            <!--
            this project has no unit tests;
            this plugin is declared just so that Maven properties
            get automatically passed to tests run with IntelliJ
            -->
            <plugin>
                <groupId>org.apache.maven.plugins</groupId>
                <artifactId>maven-surefire-plugin</artifactId>
                <version>2.18.1</version>
                <configuration>
                    <skip>true</skip>
                    <systemPropertyVariables>
                        <cassandra.version>${cassandra.version}</cassandra.version>
                        <ipprefix>${ipprefix}</ipprefix>
                    </systemPropertyVariables>
                </configuration>
            </plugin>

            <plugin>
                <groupId>org.apache.maven.plugins</groupId>
                <artifactId>maven-failsafe-plugin</artifactId>
                <version>2.18.1</version>
                <configuration>
                    <skip>${test.skip}</skip>
                    <groups>${test.groups}</groups>
                    <systemPropertyVariables>
                        <cassandra.version>${cassandra.version}</cassandra.version>
                        <!-- pull in declared version properties, this ensures we test with the same versions used by the driver -->
                        <guava.version>${guava.version}</guava.version>
                        <lz4.version>${lz4.version}</lz4.version>
                        <snappy.version>${snappy.version}</snappy.version>
                        <hdr.version>${hdr.version}</hdr.version>
                        <netty.version>${netty.version}</netty.version>
                        <slf4j.version>${slf4j.version}</slf4j.version>
                        <logback.version>${logback.version}</logback.version>
                        <metrics.version>${metrics.version}</metrics.version>
                        <testng.version>${testng.version}</testng.version>
                        <ipprefix>${ipprefix}</ipprefix>
                    </systemPropertyVariables>
                </configuration>
                <executions>
                    <execution>
                        <id>default</id>
                        <goals>
                            <goal>integration-test</goal>
                            <goal>verify</goal>
                        </goals>
                    </execution>
                </executions>
            </plugin>

            <plugin>
                <groupId>org.apache.felix</groupId>
                <artifactId>maven-bundle-plugin</artifactId>
                <extensions>true</extensions>
                <version>2.4.0</version>
                <configuration>
                    <instructions>
                        <Bundle-SymbolicName>com.datastax.driver.osgi</Bundle-SymbolicName>
                        <Bundle-Version>${project.version}</Bundle-Version>
                        <Export-Package>com.datastax.driver.osgi.api,!com.datastax.driver.osgi.impl</Export-Package>
                        <Bundle-Activator>com.datastax.driver.osgi.impl.Activator</Bundle-Activator>
                        <_include>-osgi.bnd</_include>
                    </instructions>
                </configuration>
                <executions>
                    <execution>
                        <id>bundle-manifest</id>
                        <phase>compile</phase>
                        <goals>
                            <goal>manifest</goal>
                        </goals>
                    </execution>
                </executions>
            </plugin>

            <!--
            To launch Pax Runner and check that all driver bundles are correctly provisioned,
            do the following:
            mvn pax:run
            Note: you MUST run 'mvn install' on the entire project before!
             -->
            <plugin>
                <groupId>org.ops4j</groupId>
                <artifactId>maven-pax-plugin</artifactId>
                <version>1.6.0</version>
                <configuration>
                    <framework>felix</framework>
                    <showWarnings>true</showWarnings>
                    <provision>
                        <param>--platform=felix</param>
                        <param>--version=${felix.version}</param>
                        <param>--log=debug</param>
                        <param>--systemPackages=sun.misc</param>
                    </provision>
                </configuration>
            </plugin>

        </plugins>

    </build>

    <profiles>

        <profile>
            <id>short</id>
            <properties>
                <test.groups>unit,short</test.groups>
                <test.skip>false</test.skip>
            </properties>
        </profile>

        <profile>
            <id>long</id>
            <properties>
                <test.groups>unit,short,long</test.groups>
                <test.skip>false</test.skip>
            </properties>
        </profile>

    </profiles>
</project>
<|MERGE_RESOLUTION|>--- conflicted
+++ resolved
@@ -14,15 +14,9 @@
         <version>1.2.0-rc3-SNAPSHOT</version>
     </parent>
 
-<<<<<<< HEAD
     <artifactId>dse-java-driver-tests-osgi</artifactId>
-    <packaging>bundle</packaging>
+    <packaging>jar</packaging>
     <name>DataStax Enterprise Java Driver Tests - OSGi</name>
-=======
-    <artifactId>cassandra-driver-tests-osgi</artifactId>
-    <packaging>jar</packaging>
-    <name>DataStax Java Driver for Apache Cassandra Tests - OSGi</name>
->>>>>>> a0791209
     <description>A test for the DataStax Java Driver in an OSGi container.</description>
     <url>https://github.com/datastax/java-driver</url>
 
